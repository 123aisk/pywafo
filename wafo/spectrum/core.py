--- conflicted
+++ resolved
@@ -1427,14 +1427,11 @@
         >>> Sj = sm.Jonswap()
         >>> S = Sj.tospecdata()
         >>> f = S.to_t_pdf(pdef='Tc', paramt=(0, 10, 51), speed=7)
-<<<<<<< HEAD
         >>> S = sm.Jonswap(4*pi/Tp, Hm0=7, Tp=11)
-=======
+
         >>> Hm0 = 7
         >>> Tp = 11
         >>> S = sm.Jonswap(4*pi/Tp,[Hm0, Tp])
-
->>>>>>> 89b37b64
 
         Sk = spec2spec(S,'k1d')
         L0 = spec2mom(S,1)
