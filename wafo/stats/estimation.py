'''
Contains FitDistribution and Profile class, which are

important classes for fitting to various Continous and Discrete Probability
Distributions

Author:  Per A. Brodtkorb 2008
'''

from __future__ import division, absolute_import
import warnings
from scipy.stats import rv_continuous
from wafo.plotbackend import plotbackend as plt
from wafo.misc import ecross, findcross
<<<<<<< HEAD
from wafo.stats._constants import _EPS
from wafo.stats._distn_infrastructure import rv_frozen, rv_continuous
=======
from wafo.stats._constants import _EPS  # , _XMAX, _XMIN
>>>>>>> 267c3cb6
from scipy._lib.six import string_types
import numdifftools as nd  # @UnresolvedImport
from scipy import special
from scipy.linalg import pinv2
from scipy import optimize

import numpy as np
from scipy.special import expm1, log1p
from numpy import (arange, zeros, log, sqrt, exp,
                   asarray, nan, pi, isfinite)
from numpy import flatnonzero as nonzero


__all__ = ['Profile', 'FitDistribution']


floatinfo = np.finfo(float)

arr = asarray
# all = alltrue  # @ReservedAssignment


def _assert_warn(cond, msg):
    if not cond:
        warnings.warn(msg)


def _assert(cond, msg):
    if not cond:
        raise ValueError(msg)


def _assert_index(cond, msg):
    if not cond:
        raise IndexError(msg)


def _assert_not_implemented(cond, msg):
    if not cond:
        raise NotImplementedError(msg)


# Frozen RV class
class rv_frozen(object):
    ''' Frozen continous or discrete 1D Random Variable object (RV)

    Methods
    -------
    rvs(size=1)
        Random variates.
    pdf(x)
        Probability density function.
    cdf(x)
        Cumulative density function.
    sf(x)
        Survival function (1-cdf --- sometimes more accurate).
    ppf(q)
        Percent point function (inverse of cdf --- percentiles).
    isf(q)
        Inverse survival function (inverse of sf).
    stats(moments='mv')
        Mean('m'), variance('v'), skew('s'), and/or kurtosis('k').
    moment(n)
        n-th order non-central moment of distribution.
    entropy()
        (Differential) entropy of the RV.
    interval(alpha)
        Confidence interval with equal areas around the median.
    expect(func, lb, ub, conditional=False)
        Calculate expected value of a function with respect to the
        distribution.
    '''
    def __init__(self, dist, *args, **kwds):
        # create a new instance
        self.dist = dist  # .__class__(**dist._ctor_param)
        shapes, loc, scale = self.dist._parse_args(*args, **kwds)
        if isinstance(dist, rv_continuous):
            self.par = shapes + (loc, scale)
        else:  # rv_discrete
            self.par = shapes + (loc,)
        self.a = self.dist.a
        self.b = self.dist.b
        self.shapes = self.dist.shapes
    # @property
    # def shapes(self):
    #     return self.dist.shapes

    @property
    def random_state(self):
        return self.dist._random_state

    @random_state.setter
    def random_state(self, seed):
        self.dist._random_state = check_random_state(seed)

    def pdf(self, x):
        ''' Probability density function at x of the given RV.'''
        return self.dist.pdf(x, *self.par)

    def logpdf(self, x):
        return self.dist.logpdf(x, *self.par)

    def cdf(self, x):
        '''Cumulative distribution function at x of the given RV.'''
        return self.dist.cdf(x, *self.par)

    def logcdf(self, x):
        return self.dist.logcdf(x, *self.par)

    def ppf(self, q):
        '''Percent point function (inverse of cdf) at q of the given RV.'''
        return self.dist.ppf(q, *self.par)

    def isf(self, q):
        '''Inverse survival function at q of the given RV.'''
        return self.dist.isf(q, *self.par)

    def rvs(self, size=None, random_state=None):
        kwds = {'size': size, 'random_state': random_state}
        return self.dist.rvs(*self.par, **kwds)

    def sf(self, x):
        '''Survival function (1-cdf) at x of the given RV.'''
        return self.dist.sf(x, *self.par)

    def logsf(self, x):
        return self.dist.logsf(x, *self.par)

    def stats(self, moments='mv'):
        ''' Some statistics of the given RV'''
        kwds = dict(moments=moments)
        return self.dist.stats(*self.par, **kwds)

    def median(self):
        return self.dist.median(*self.par)

    def mean(self):
        return self.dist.mean(*self.par)

    def var(self):
        return self.dist.var(*self.par)

    def std(self):
        return self.dist.std(*self.par)

    def moment(self, n):
        return self.dist.moment(n, *self.par)

    def entropy(self):
        return self.dist.entropy(*self.par)

    def pmf(self, k):
        '''Probability mass function at k of the given RV'''
        return self.dist.pmf(k, *self.par)

    def logpmf(self, k):
        return self.dist.logpmf(k, *self.par)

    def interval(self, alpha):
        return self.dist.interval(alpha, *self.par)

    def expect(self, func=None, lb=None, ub=None, conditional=False, **kwds):
        if isinstance(self.dist, rv_continuous):
            a, loc, scale = self.par[:-2], self.par[:-2], self.par[-1]
            return self.dist.expect(func, a, loc, scale, lb, ub, conditional,
                                    **kwds)

        a, loc = self.par[:-1], self.par[-1]
        if kwds:
            raise ValueError("Discrete expect does not accept **kwds.")
        return self.dist.expect(func, a, loc, lb, ub, conditional)


def _burr_link(x, logsf, phat, ix):
    c, d, loc, scale = phat
    logp = log(-expm1(logsf))
    xn = (x - loc) / scale
    if ix == 1:
        return -logp / log1p(xn**(-c))
    if ix == 0:
        return log1p(-exp(-logp / d)) / log(xn)
    if ix == 2:
        return x - scale * exp(log1p(-exp(-logp / d)) / c)
    if ix == 3:
        return (x - loc) / exp(log1p(-exp(-logp / d)) / c)
    raise IndexError('Index to the fixed parameter is out of bounds')


def _expon_link(x, logsf, phat, ix):
    if ix == 1:
        return - (x - phat[0]) / logsf
    if ix == 0:
        return x + phat[1] * logsf
    raise IndexError('Index to the fixed parameter is out of bounds')


def _weibull_min_link(x, logsf, phat, ix):
    c, loc, scale = phat
    if ix == 0:
        return log(-logsf) / log((x - loc) / scale)
    if ix == 1:
        return x - scale * (-logsf) ** (1. / c)
    if ix == 2:
        return (x - loc) / (-logsf) ** (1. / c)
    raise IndexError('Index to the fixed parameter is out of bounds')


def _exponweib_link(x, logsf, phat, ix):
    a, c, loc, scale = phat
    logP = -log(-expm1(logsf))
    xn = (x - loc) / scale
    if ix == 0:
        return - logP / log(-expm1(-xn**c))
    if ix == 1:
        return log(-log1p(- logP**(1.0 / a))) / log(xn)
    if ix == 2:
        return x - (-log1p(- logP**(1.0/a))) ** (1.0 / c) * scale
    if ix == 3:
        return (x - loc) / (-log1p(- logP**(1.0/a))) ** (1.0 / c)
    raise IndexError('Index to the fixed parameter is out of bounds')


def _genpareto_link(x, logsf, phat, ix):
    # Reference
    # Stuart Coles (2004)
    # "An introduction to statistical modelling of extreme values".
    # Springer series in statistics
    _assert_not_implemented(ix != 0, 'link(x,logsf,phat,i) where i=0 is '
                            'not implemented!')
    c, loc, scale = phat
    if c == 0:
        return _expon_link(x, logsf, phat[1:], ix-1)
    if ix == 2:
        # Reorganizing w.r.t.scale, Eq. 4.13 and 4.14, pp 81 in
        # Coles (2004) gives
        #   link = -(x-loc)*c/expm1(-c*logsf)
        return (x - loc) * c / expm1(-c * logsf)
    if ix == 1:
        return x + scale * expm1(c * logsf) / c
    raise IndexError('Index to the fixed parameter is out of bounds')


def _gumbel_r_link(x, logsf, phat, ix):
    loc, scale = phat
    loglogP = log(-log(-expm1(logsf)))
    if ix == 1:
        return -(x - loc) / loglogP
    if ix == 1:
        return x + scale * loglogP
    raise IndexError('Index to the fixed parameter is out of bounds')


def _genextreme_link(x, logsf, phat, ix):
    _assert_not_implemented(ix != 0, 'link(x,logsf,phat,i) where i=0 is not '
                            'implemented!')
    c, loc, scale = phat
    if c == 0:
        return _gumbel_r_link(x, logsf, phat[1:], ix-1)
    loglogP = log(-log(-expm1(logsf)))
    if ix == 2:
        #   link = -(x-loc)*c/expm1(c*log(-logP))
        return -(x - loc) * c / expm1(c * loglogP)
    if ix == 1:
        return x + scale * expm1(c * loglogP) / c
    raise IndexError('Index to the fixed parameter is out of bounds')


def _genexpon_link(x, logsf, phat, ix):
    a, b, c, loc, scale = phat
    xn = (x - loc) / scale
    fact1 = (xn + expm1(-c * xn) / c)
    if ix == 0:
        return b * fact1 + logsf  # a
    if ix == 1:
        return (a - logsf) / fact1  # b
    if ix in [2, 3, 4]:
        raise NotImplementedError('Only implemented for index in [0,1]!')
    raise IndexError('Index to the fixed parameter is out of bounds')


def _rayleigh_link(x, logsf, phat, ix):
    if ix == 1:
        return x - phat[0] / sqrt(-2.0 * logsf)
    if ix == 0:
        return x - phat[1] * sqrt(-2.0 * logsf)
    raise IndexError('Index to the fixed parameter is out of bounds')


def _trunclayleigh_link(x, logsf, phat, ix):
    c, loc, scale = phat
    if ix == 0:
        xn = (x - loc) / scale
        return - 2 * logsf / xn - xn / 2.0
    if ix == 2:
        return x - loc / (sqrt(c * c - 2 * logsf) - c)
    if ix == 1:
        return x - scale * (sqrt(c * c - 2 * logsf) - c)
    raise IndexError('Index to the fixed parameter is out of bounds')


LINKS = dict(expon=_expon_link,
             weibull_min=_weibull_min_link,
             frechet_r=_weibull_min_link,
             genpareto=_genpareto_link,
             genexpon=_genexpon_link,
             gumbel_r=_gumbel_r_link,
             rayleigh=_rayleigh_link,
             trunclayleigh=_trunclayleigh_link,
             genextreme=_genextreme_link,
             exponweib=_exponweib_link,
             burr=_burr_link)


def chi2isf(p, df):
    return special.chdtri(df, p)


def chi2sf(x, df):
    return special.chdtrc(df, x)


def norm_ppf(q):
    return special.ndtri(q)


class Profile(object):
    '''
    Profile Log- likelihood or Product Spacing-function for phat[i].

    Parameters
    ----------
    fit_dist : FitDistribution object
        with ML or MPS estimated distribution parameters.
    i : scalar integer
        defining which distribution parameter to keep fixed in the
        profiling process (default first non-fixed parameter)
    pmin, pmax : real scalars
        Interval for the parameter, phat[i] used in the optimization of the
        profile function (default is based on the 100*(1-alpha)% confidence
        interval computed with the delta method.)
    n : scalar integer
        Max number of points used in Lp (default 100)
    alpha : real scalar
        confidence coefficent (default 0.05)

    Returns
    -------
    Lp : Profile log-likelihood function with parameters phat given
        the data and phat[i],  i.e.,
            Lp = max(log(f(phat| data, phat[i])))

    Member methods
    -------------
    plot() : Plot profile function with 100(1-alpha)% confidence interval
    get_bounds() : Return 100(1-alpha)% confidence interval

    Member variables
    ----------------
    fit_dist : FitDistribution data object.
    data : profile function values
    args : profile function arguments
    alpha : confidence coefficient
    Lmax : Maximum value of profile function
    alpha_cross_level :

    PROFILE is a utility function for making inferences on a particular
    component of the vector phat.
    This is usually more accurate than using the delta method assuming
    asymptotic normality of the ML estimator or the MPS estimator.

    Examples
    --------
    # MLE
    >>> import wafo.stats as ws
    >>> R = ws.weibull_min.rvs(1,size=100);
    >>> phat = FitDistribution(ws.weibull_min, R, 1, scale=1, floc=0.0)

    # Better 90% CI for phat.par[i=0]
    >>> profile_phat_i = Profile(phat, i=0)
    >>> profile_phat_i.plot()
    >>> phat_ci = profile_phat_i.get_bounds(alpha=0.1)

    '''
    def __init__(self, fit_dist, i=None, pmin=None, pmax=None, n=100,
                 alpha=0.05):

        self.fit_dist = fit_dist
        self.pmin = pmin
        self.pmax = pmax
        self.n = n
        self.alpha = alpha

        self.data = None
        self.args = None

        self._set_indexes(fit_dist, i)
        method = fit_dist.method.lower()
        self._set_plot_labels(method)

        Lmax = self._loglike_max(fit_dist, method)
        self.Lmax = Lmax
        self.alpha_Lrange = 0.5 * chi2isf(self.alpha, 1)
        self.alpha_cross_level = Lmax - self.alpha_Lrange

        self._set_profile()

    def _set_plot_labels(self, method, title='', xlabel=''):
        if not title:
            title = '{:s} params'.format(self.fit_dist.dist.name)
        if not xlabel:
            xlabel = 'phat[{}]'.format(np.ravel(self.i_fixed)[0])
        percent = 100 * (1.0 - self.alpha)
        self.title = '{:g}% CI for {:s}'.format(percent, title)
        like_txt = 'likelihood' if method == 'ml' else 'product spacing'
        self.ylabel = 'Profile log' + like_txt
        self.xlabel = xlabel

    @staticmethod
    def _loglike_max(fit_dist, method):
        if method.startswith('ml'):
            Lmax = fit_dist.LLmax
        elif method.startswith('mps'):
            Lmax = fit_dist.LPSmax
        else:
            raise ValueError(
                "PROFILE is only valid for ML- or MPS- estimators")
        return Lmax

    @staticmethod
    def _default_i_fixed(fit_dist):
        try:
            i0 = 1 - np.isfinite(fit_dist.par_fix).argmax()
        except Exception:
            i0 = 0
        return i0

    @staticmethod
    def _get_not_fixed_mask(fit_dist):
        if fit_dist.par_fix is None:
            isnotfixed = np.ones(fit_dist.par.shape, dtype=bool)
        else:
            isnotfixed = 1 - np.isfinite(fit_dist.par_fix)
        return isnotfixed

    def _check_i_fixed(self):
        if self.i_fixed not in self.i_notfixed:
            raise IndexError("Index i must be equal to an index to one of " +
                             "the free parameters.")

    def _set_indexes(self, fit_dist, i):
        if i is None:
            i = self._default_i_fixed(fit_dist)
        self.i_fixed = np.atleast_1d(i)
        isnotfixed = self._get_not_fixed_mask(fit_dist)
        self.i_notfixed = nonzero(isnotfixed)
        self._check_i_fixed()
        isfree = isnotfixed
        isfree[self.i_fixed] = False
        self.i_free = nonzero(isfree)

    @staticmethod
    def _local_link(fix_par, par):
        """
        Return fixed distribution parameter
        """
        return fix_par

    def _correct_Lmax(self, Lmax, free_par, fix_par):

        if Lmax > self.Lmax:  # foundNewphat = True
            par_old = str(self._par)
            dL = Lmax - self.Lmax
            self.alpha_cross_level += dL
            self.Lmax = Lmax
            par = self._par.copy()
            par[self.i_free] = free_par
            par[self.i_fixed] = fix_par
            self.best_par = par
            self._par = par

            warnings.warn(
                'The fitted parameters does not provide the optimum fit. ' +
                'Something wrong with fit ' +
                '(par = {}, par_old= {}, dl = {})'.format(str(par), par_old,
                                                          dL))

    def _profile_optimum(self, phatfree0, p_opt):
        phatfree = optimize.fmin(self._profile_fun, phatfree0, args=(p_opt,),
                                 disp=0)
        Lmax = -self._profile_fun(phatfree, p_opt)
        self._correct_Lmax(Lmax, phatfree, p_opt)
        return Lmax, phatfree

    def _get_p_opt(self):
        return self._par[self.i_fixed]

    def _set_profile(self):
        self._par = self.fit_dist.par.copy()

        # Set up variable to profile and _local_link function
        p_opt = self._get_p_opt()

        phatfree = self._par[self.i_free].copy()

        pvec = self._get_pvec(phatfree, p_opt)

        self.data = np.ones_like(pvec) * nan
        k1 = (pvec >= p_opt).argmax()

        for size, step in ((-1, -1), (np.size(pvec), 1)):
            phatfree = self._par[self.i_free].copy()
            for ix in range(k1, size, step):
                Lmax, phatfree = self._profile_optimum(phatfree, pvec[ix])
                self.data[ix] = Lmax
                if ix != k1 and Lmax < self.alpha_cross_level:
                    break
        np.putmask(pvec, np.isnan(self.data), nan)
        self.args = pvec

        self._prettify_profile()

    def _prettify_profile(self):
        pvec = self.args
        ix = nonzero(np.isfinite(pvec))
        self.data = self.data[ix]
        self.args = pvec[ix]
        cond = self.data == -np.inf

        if np.any(cond):
            ind, = cond.nonzero()
            self.data.put(ind, floatinfo.min / 2.0)
            ind1 = np.where(ind == 0, ind, ind - 1)
            cl = self.alpha_cross_level - self.alpha_Lrange / 2.0
            try:
                t0 = ecross(self.args, self.data, ind1, cl)
                self.data.put(ind, cl)
                self.args.put(ind, t0)
            except IndexError as err:
                warnings.warn(str(err))

    def _get_variance(self):
        invfun = getattr(self, '_myinvfun', None)
        if invfun is not None:
            i_notfixed = self.i_notfixed
            pcov = self.fit_dist.par_cov[i_notfixed, :][:, i_notfixed]
            gradfun = nd.Gradient(invfun)
            phatv = self._par
            drl = gradfun(phatv[i_notfixed])
            pvar = np.sum(np.dot(drl, pcov) * drl)
            return pvar
        pvar = self.fit_dist.par_cov[self.i_fixed, :][:, self.i_fixed]
        return pvar

    def _approx_p_min_max(self, p_opt):
        pvar = self._get_variance()
        if pvar <= 1e-5 or np.isnan(pvar):
            pvar = max(abs(p_opt) * 0.5, 0.2)
        pvar = max(pvar, 0.1)
        p_crit = -norm_ppf(self.alpha / 2.0) * sqrt(np.ravel(pvar)) * 1.5
        return p_opt - p_crit * 5, p_opt + p_crit * 5

    def _p_min_max(self, phatfree0, p_opt):
        p_low, p_up = self._approx_p_min_max(p_opt)
        pmin, pmax = self.pmin, self.pmax
        if pmin is None:
            pmin = self._search_p_min_max(phatfree0, p_low, p_opt, 'min')
        if pmax is None:
            pmax = self._search_p_min_max(phatfree0, p_up, p_opt, 'max')
        return pmin, pmax

    def _adaptive_pvec(self, p_opt, pmin, pmax):
        p_crit_low = (p_opt - pmin) / 5
        p_crit_up = (pmax - p_opt) / 5
        n4 = np.floor(self.n / 4.0)
        a, b = p_opt - p_crit_low, p_opt + p_crit_up
        pvec1 = np.linspace(pmin, a, n4 + 1)
        pvec2 = np.linspace(a, b, self.n - 2 * n4)
        pvec3 = np.linspace(b, pmax, n4 + 1)
        pvec = np.unique(np.hstack((pvec1, p_opt, pvec2, pvec3)))
        return pvec

    def _get_pvec(self, phatfree0, p_opt):
        ''' return proper interval for the variable to profile
        '''
        if self.pmin is None or self.pmax is None:
            pmin, pmax = self._p_min_max(phatfree0, p_opt)
            return self._adaptive_pvec(p_opt, pmin, pmax)
        return np.linspace(self.pmin, self.pmax, self.n)

    def _update_p_opt(self, p_minmax_opt, dp, Lmax, p_minmax, j):
        # print((dp, p_minmax, p_minmax_opt, Lmax))
        converged = False
        if np.isnan(Lmax):
            dp *= 0.33
        elif Lmax < self.alpha_cross_level - self.alpha_Lrange * 5 * (j + 1):
            p_minmax_opt = p_minmax
            dp *= 0.33
        elif Lmax < self.alpha_cross_level:
            p_minmax_opt = p_minmax
            converged = True
        else:
            dp *= 1.67
        return p_minmax_opt, dp, converged

    def _search_p_min_max(self, phatfree0, p_minmax0, p_opt, direction):
        phatfree = phatfree0.copy()
        sign = dict(min=-1, max=1)[direction]
        dp = np.maximum(sign*(p_minmax0 - p_opt) / 40, 0.01) * 10
        Lmax, phatfree = self._profile_optimum(phatfree, p_opt)
        p_minmax_opt = p_minmax0
        j = 0
        converged = False
        # for j in range(51):
        while j < 51 and not converged:
            j += 1
            p_minmax = p_opt + sign * dp
            Lmax, phatfree = self._profile_optimum(phatfree, p_minmax)
            p_minmax_opt, dp, converged = self._update_p_opt(p_minmax_opt, dp,
                                                             Lmax, p_minmax, j)
        _assert_warn(j < 50, 'Exceeded max iterations. '
                     '(p_{0}0={1}, p_{0}={2}, p={3})'.format(direction,
                                                             p_minmax0,
                                                             p_minmax_opt,
                                                             p_opt))
        # print('search_pmin iterations={}'.format(j))
        return p_minmax_opt

    def _profile_fun(self, free_par, fix_par):
        ''' Return negative of loglike or logps function

           free_par - vector of free parameters
           fix_par  - fixed parameter, i.e., either quantile (return level),
                      probability (return period) or distribution parameter
        '''
        par = self._par.copy()
        par[self.i_free] = free_par

        par[self.i_fixed] = self._local_link(fix_par, par)
        return self.fit_dist.fitfun(par)

    def _check_bounds(self, cross_level, ind, n):
        if n == 0:
            warnings.warn('Number of crossings is zero, i.e., upper and lower '
                          'bound is not found!')
            bounds = self.pmin, self.pmax
        elif n == 1:
            x0 = ecross(self.args, self.data, ind, cross_level)
            is_upcrossing = self.data[ind] < self.data[ind + 1]
            if is_upcrossing:
                bounds = x0, self.pmax
                warnings.warn('Upper bound is larger')
            else:
                bounds = self.pmin, x0
                warnings.warn('Lower bound is smaller')
        else:
            warnings.warn('Number of crossings too large! Something is wrong!')
            bounds = ecross(self.args, self.data, ind[[0, -1]], cross_level)
        return bounds

    def get_bounds(self, alpha=0.05):
        '''Return confidence interval for profiled parameter
        '''
        _assert_warn(self.alpha <= alpha, 'Might not be able to return bounds '
                     'with alpha less than {}'.format(self.alpha))

        cross_level = self.Lmax - 0.5 * chi2isf(alpha, 1)
        ind = findcross(self.data, cross_level)
        n = len(ind)
        if n == 2:
            bounds = ecross(self.args, self.data, ind, cross_level)
        else:
            bounds = self._check_bounds(cross_level, ind, n)
        return bounds

    def plot(self, axis=None):
        '''
        Plot profile function for p_opt with 100(1-alpha)% confidence interval.
        '''
        if axis is None:
            axis = plt.gca()

        p_ci = self.get_bounds(self.alpha)
        axis.plot(
            self.args, self.data,
            p_ci, [self.Lmax, ] * 2, 'r--',
            p_ci, [self.alpha_cross_level, ] * 2, 'r--')
        ymax = self.Lmax + self.alpha_Lrange/10
        ymin = self.alpha_cross_level - self.alpha_Lrange/10
        axis.vlines(p_ci, ymin=ymin, ymax=self.Lmax,
                    color='r', linestyles='--')
        p_opt = self._get_p_opt()
        axis.vlines(p_opt, ymin=ymin, ymax=self.Lmax,
                    color='g', linestyles='--')
        axis.set_title(self.title)
        axis.set_ylabel(self.ylabel)
        axis.set_xlabel(self.xlabel)
        axis.set_ylim(ymin=ymin, ymax=ymax)


def plot_all_profiles(phats, plot=None):
    def _remove_title_or_ylabel(plt, n, j):
        if j != 0:
            plt.title('')
        if j != n // 2:
            plt.ylabel('')

    def _profile(phats, k):
        profile_phat_k = Profile(phats, i=k)
        m = 0
        while hasattr(profile_phat_k, 'best_par') and m < 7:
            # iterate to find optimum phat!
            phats.fit(*profile_phat_k.best_par)
            profile_phat_k = Profile(phats, i=k)
            m += 1

        return profile_phat_k

    if plot is None:
        plot = plt

    if phats.par_fix:
        indices = phats.i_notfixed
    else:
        indices = np.arange(len(phats.par))
    n = len(indices)
    for j, k in enumerate(indices):
        plt.subplot(n, 1, j+1)
        profile_phat_k = _profile(phats, k)
        profile_phat_k.plot()
        _remove_title_or_ylabel(plt, n, j)
    plot.subplots_adjust(hspace=0.5)
    par_txt = ('{:1.2g}, '*len(phats.par))[:-2].format(*phats.par)
    plot.suptitle('phat = [{}] (fit metod: {})'.format(par_txt, phats.method))
    return phats


class ProfileQuantile(Profile):
    '''
    Profile Log- likelihood or Product Spacing-function for quantile.

    Parameters
    ----------
    fit_dist : FitDistribution object
        with ML or MPS estimated distribution parameters.
    x : real scalar
        Quantile (return value)
    i : scalar integer
        defining which distribution parameter to keep fixed in the
        profiling process (default first non-fixed parameter)
    pmin, pmax : real scalars
        Interval for the parameter, x, used in the
        optimization of the profile function (default is based on the
        100*(1-alpha)% confidence interval computed with the delta method.)
    n : scalar integer
        Max number of points used in Lp (default 100)
    alpha : real scalar
        confidence coefficent (default 0.05)
    link : function connecting the x-quantile and the survival probability
        (sf) with the fixed distribution parameter, i.e.:
        self.par[i] = link(x, logsf, self.par, i), where
            logsf = log(Prob(X>x;phat)).
        (default is fetched from the LINKS dictionary)

    Returns
    -------
    Lp : Profile log-likelihood function with parameters phat given
        the data, phat[i] and quantile (x)  i.e.,
            Lp = max(log(f(phat|data,phat(i),x)))

    Member methods
    -------------
    plot() : Plot profile function with 100(1-alpha)% confidence interval
    get_bounds() : Return 100(1-alpha)% confidence interval

    Member variables
    ----------------
    fit_dist : FitDistribution data object.
    data : profile function values
    args : profile function arguments
    alpha : confidence coefficient
    Lmax : Maximum value of profile function
    alpha_cross_level :

    ProfileQuantile is a utility function for making inferences on the
    quantile, x.
    This is usually more accurate than using the delta method assuming
    asymptotic normality of the ML estimator or the MPS estimator.

    Examples
    --------
    # MLE
    >>> import wafo.stats as ws
    >>> R = ws.weibull_min.rvs(1,size=100);
    >>> phat = FitDistribution(ws.weibull_min, R, 1, scale=1, floc=0.0)

    >>> sf = 1./990
    >>> x = phat.isf(sf)

    # 80% CI for x
    >>> profile_x = ProfileQuantile(phat, x)
    >>> profile_x.plot()
    >>> x_ci = profile_x.get_bounds(alpha=0.2)
    '''
    def __init__(self, fit_dist, x, i=None, pmin=None, pmax=None, n=100,
                 alpha=0.05, link=None):
        self.x = x
        self.log_sf = fit_dist.logsf(x)
        if link is None:
            link = LINKS.get(fit_dist.dist.name)
        self.link = link
        super(ProfileQuantile, self).__init__(fit_dist, i=i, pmin=pmin,
                                              pmax=pmax, n=100, alpha=alpha)

    def _get_p_opt(self):
        return self.x

    def _local_link(self, fixed_x, par):
        """
        Return fixed distribution parameter from fixed quantile
        """
        fix_par = self.link(fixed_x, self.log_sf, par, self.i_fixed)
        return fix_par

    def _myinvfun(self, phatnotfixed):
        mphat = self._par.copy()
        mphat[self.i_notfixed] = phatnotfixed
        prb = exp(self.log_sf)
        return self.fit_dist.dist.isf(prb, *mphat)

    def _set_plot_labels(self, method, title='', xlabel='x'):
        title = '{:s} quantile'.format(self.fit_dist.dist.name)
        super(ProfileQuantile, self)._set_plot_labels(method, title, xlabel)


class ProfileProbability(Profile):
    ''' Profile Log- likelihood or Product Spacing-function probability.

    Parameters
    ----------
    fit_dist : FitDistribution object
        with ML or MPS estimated distribution parameters.
    logsf : real scalar
        logarithm of survival probability
    i : scalar integer
        defining which distribution parameter to keep fixed in the
        profiling process (default first non-fixed parameter)
    pmin, pmax : real scalars
        Interval for the parameter, log_sf, used in the
        optimization of the profile function (default is based on the
        100*(1-alpha)% confidence interval computed with the delta method.)
    n : scalar integer
        Max number of points used in Lp (default 100)
    alpha : real scalar
        confidence coefficent (default 0.05)
    link : function connecting the x-quantile and the survival probability
        (sf) with the fixed distribution parameter, i.e.:
        self.par[i] = link(x, logsf, self.par, i), where
            logsf = log(Prob(X>x;phat)).
        (default is fetched from the LINKS dictionary)

    Returns
    -------
    Lp : Profile log-likelihood function with parameters phat given
        the data, phat[i] and quantile (x)  i.e.,
            Lp = max(log(f(phat|data,phat(i),x)))

    Member methods
    -------------
    plot() : Plot profile function with 100(1-alpha)% confidence interval
    get_bounds() : Return 100(1-alpha)% confidence interval

    Member variables
    ----------------
    fit_dist : FitDistribution data object.
    data : profile function values
    args : profile function arguments
    alpha : confidence coefficient
    Lmax : Maximum value of profile function
    alpha_cross_level :

    ProfileProbability is a utility function for making inferences the survival
    probability (sf).
    This is usually more accurate than using the delta method assuming
    asymptotic normality of the ML estimator or the MPS estimator.

    Examples
    --------
    # MLE
    >>> import wafo.stats as ws
    >>> R = ws.weibull_min.rvs(1,size=100);
    >>> phat = FitDistribution(ws.weibull_min, R, 1, scale=1, floc=0.0)

    >>> sf = 1./990

    # 80% CI for sf
    >>> profile_logsf = ProfileProbability(phat, np.log(sf))
    >>> profile_logsf.plot()
    >>> logsf_ci = profile_logsf.get_bounds(alpha=0.2)
    '''
    def __init__(self, fit_dist, logsf, i=None, pmin=None, pmax=None, n=100,
                 alpha=0.05, link=None):
        self.x = fit_dist.isf(np.exp(logsf))
        self.log_sf = logsf
        if link is None:
            link = LINKS.get(fit_dist.dist.name)
        self.link = link
        super(ProfileProbability, self).__init__(fit_dist, i=i, pmin=pmin,
                                                 pmax=pmax, n=100, alpha=alpha)

    def _get_p_opt(self):
        return self.log_sf

    def _local_link(self, fixed_log_sf, par):
        """
        Return fixed distribution parameter from fixed log_sf
        """
        fix_par = self.link(self.x, fixed_log_sf, par, self.i_fixed)
        return fix_par

    def _myinvfun(self, phatnotfixed):
        """_myprbfun"""
        mphat = self._par.copy()
        mphat[self.i_notfixed] = phatnotfixed
        logsf = self.fit_dist.dist.logsf(self.x, *mphat)
        return np.where(np.isfinite(logsf), logsf, np.nan)

    def _set_plot_labels(self, method, title='', xlabel=''):
        title = '{:s} probability'.format(self.fit_dist.dist.name)
        xlabel = 'log(sf)'
        super(ProfileProbability, self)._set_plot_labels(method, title, xlabel)


class FitDistribution(rv_frozen):
    '''
    Return estimators to shape, location, and scale from data

    Starting points for the fit are given by input arguments.  For any
    arguments not given starting points, dist._fitstart(data) is called
    to get the starting estimates.

    You can hold some parameters fixed to specific values by passing in
    keyword arguments f0..fn for shape paramters and floc, fscale for
    location and scale parameters.

    Parameters
    ----------
    dist : scipy distribution object
        distribution to fit to data
    data : array-like
        Data to use in calculating the ML or MPS estimators
    args : optional
        Starting values for any shape arguments (those not specified
        will be determined by dist._fitstart(data))
    kwds : loc, scale
        Starting values for the location and scale parameters
        Special keyword arguments are recognized as holding certain
        parameters fixed:
            f0..fn : hold respective shape paramters fixed
            floc : hold location parameter fixed to specified value
            fscale : hold scale parameter fixed to specified value
        method : of estimation. Options are
            'ml' : Maximum Likelihood method (default)
            'mps': Maximum Product Spacing method
        alpha : scalar, optional
            Confidence coefficent  (default=0.05)
        search : bool
            If true search for best estimator (default),
            otherwise return object with initial distribution parameters
        copydata : bool
            If true copydata (default)
        optimizer : The optimizer to use.  The optimizer must take func,
                     and starting position as the first two arguments,
                     plus args (for extra arguments to pass to the
                     function to be optimized) and disp=0 to suppress
                     output as keyword arguments.

    Return
    ------
    phat : FitDistribution object
        Fitted distribution object with following member variables:
        LLmax  : loglikelihood function evaluated using par
        LPSmax : log product spacing function evaluated using par
        pvalue : p-value for the fit
        par : distribution parameters (fixed and fitted)
        par_cov : covariance of distribution parameters
        par_fix : fixed distribution parameters
        par_lower : lower (1-alpha)% confidence bound for the parameters
        par_upper : upper (1-alpha)% confidence bound for the parameters

    Note
    ----
    `data` is sorted using this function, so if `copydata`==False the data
    in your namespace will be sorted as well.

    Examples
    --------
    Estimate distribution parameters for weibull_min distribution.
    >>> import wafo.stats as ws
    >>> R = ws.weibull_min.rvs(1,size=100);
    >>> phat = FitDistribution(ws.weibull_min, R, 1, scale=1, floc=0.0)

    # Plot various diagnostic plots to asses quality of fit.
    >>> phat.plotfitsummary()

    # phat.par holds the estimated parameters
    # phat.par_upper upper CI for parameters
    # phat.par_lower lower CI for parameters

    # Better 90% CI for phat.par[0]
    >>> profile_phat_i = phat.profile(i=0)
    >>> profile_phat_i.plot()
    >>> p_ci = profile_phat_i.get_bounds(alpha=0.1)

    >>> sf = 1./990
    >>> x = phat.isf(sf)

    # 80% CI for x
    >>> profile_x = phat.profile_quantile(x=x)
    >>> profile_x.plot()
    >>> x_ci = profile_x.get_bounds(alpha=0.2)

     # 80% CI for logsf=log(sf)
    >>> profile_logsf = phat.profile_probability(log(sf))
    >>> profile_logsf.plot()
    >>> sf_ci = profile_logsf.get_bounds(alpha=0.2)
    '''

    def __init__(self, dist, data, args=(), method='ML', alpha=0.05,
                 search=True, copydata=True, **kwds):
        extradoc = '''
    plotfitsummary()
         Plot various diagnostic plots to asses quality of fit.
    plotecdf()
        Plot Empirical and fitted Cumulative Distribution Function
    plotesf()
        Plot Empirical and fitted Survival Function
    plotepdf()
        Plot Empirical and fitted Probability Distribution Function
    plotresq()
        Displays a residual quantile plot.
    plotresprb()
        Displays a residual probability plot.

    profile()
        Return Profile Log- likelihood or Product Spacing-function.

    Parameters
    ----------
    x : array-like
        quantiles
    q : array-like
        lower or upper tail probability
    size : int or tuple of ints, optional
        shape of random variates (default computed from input arguments )
    moments : str, optional
        composed of letters ['mvsk'] specifying which moments to compute where
        'm' = mean, 'v' = variance, 's' = (Fisher's) skew and
        'k' = (Fisher's) kurtosis. (default='mv')
       '''
#    Member variables
#    ----------------
#    data - data used in fitting
#    alpha - confidence coefficient
#    method - method used
#    LLmax  - loglikelihood function evaluated using par
#    LPSmax - log product spacing function evaluated using par
#    pvalue - p-value for the fit
#    search - True if search for distribution parameters (default)
#    copydata - True if copy input data (default)
#
#    par     - parameters (fixed and fitted)
#    par_cov - covariance of parameters
#    par_fix - fixed parameters
#    par_lower - lower (1-alpha)% confidence bound for the parameters
#    par_upper - upper (1-alpha)% confidence bound for the parameters
#
#        '''
        self.__doc__ = str(rv_frozen.__doc__) + extradoc
        self.dist = dist
        self.method = method
        self.alpha = alpha
        self.par_fix = None
        self.search = search
        self.copydata = copydata

        self.data = np.ravel(data)
        if self.copydata:
            self.data = self.data.copy()
        self.data.sort()
        if isinstance(args, (float, int)):
            args = (args, )
        self.fit(*args, **kwds)

    def _set_fixed_par(self, fixedn):
        self.par_fix = [nan] * len(self.par)
        for i in fixedn:
            self.par_fix[i] = self.par[i]
        self.i_notfixed = nonzero(1 - isfinite(self.par_fix))
        self.i_fixed = nonzero(isfinite(self.par_fix))

    def fit(self, *args, **kwds):
        par, fixedn = self._fit(*args, **kwds.copy())
        super(FitDistribution, self).__init__(self.dist, *par)
        self.par = arr(par)
        somefixed = len(fixedn) > 0
        if somefixed:
            self._set_fixed_par(fixedn)

        self.par_cov = self._compute_cov()

        # Set confidence interval for parameters
        pvar = np.diag(self.par_cov)
        zcrit = -norm_ppf(self.alpha / 2.0)
        self.par_lower = self.par - zcrit * sqrt(pvar)
        self.par_upper = self.par + zcrit * sqrt(pvar)

        self.LLmax = -self._nnlf(self.par, self.data)
        self.LPSmax = -self._nlogps(self.par, self.data)
        self.pvalue = self._pvalue(self.par, self.data,
                                   unknown_numpar=len(par)-len(fixedn))

    @property
    def method(self):
        return self._method

    @method.setter
    def method(self, method):
        self._method = method.lower()
        if self._method.startswith('mps'):
            self._fitfun = self._nlogps
        else:
            self._fitfun = self._nnlf

    def __repr__(self):
        params = ['alpha', 'method', 'LLmax', 'LPSmax', 'pvalue',
                  'par', 'par_lower', 'par_upper', 'par_fix', 'par_cov']
        t = ['%s:\n' % self.__class__.__name__]
        for par in params:
            t.append('%s = %s\n' % (par, str(getattr(self, par))))
        return ''.join(t)

    def _convert_fshapes2fnum(self, kwds):
        # First of all, convert fshapes params to fnum: eg for stats.beta,
        # shapes='a, b'. To fix `a`, can specify either `f1` or `fa`.
        # Convert the latter into the former.
        shapes = self.dist.shapes
        if shapes:
            shapes = shapes.replace(',', ' ').split()
            for j, s in enumerate(shapes):
                val = kwds.pop('f' + s, None) or kwds.pop('fix_' + s, None)
                if val is not None:
                    key = 'f%d' % j
                    if key in kwds:
                        raise ValueError("Duplicate entry for %s." % key)
                    else:
                        kwds[key] = val
        return kwds

    def _unpack_args_kwds(self, args, kwds):
        kwds = self._convert_fshapes2fnum(kwds)
        args = list(args)
        fixedn = []
        names = ['f%d' % n for n in range(len(args) - 2)] + ['floc', 'fscale']
        x0 = []
        for n, key in enumerate(names):
            if key in kwds:
                fixedn.append(n)
                args[n] = kwds.pop(key)
            else:
                x0.append(args[n])
        return x0, args, fixedn

    def _reduce_func(self, args, kwds):
        x0, args, fixedn = self._unpack_args_kwds(args, kwds)

        nargs = len(args)
        fitfun = self._fitfun

        if len(fixedn) == 0:
            func = fitfun
            restore = None
        else:
            if len(fixedn) == nargs:
                raise ValueError("All parameters fixed. " +
                                 "There is nothing to optimize.")

            def restore(args, theta):
                # Replace with theta for all numbers not in fixedn
                # This allows the non-fixed values to vary, but
                # we still call self.nnlf with all parameters.
                i = 0
                for n in range(nargs):
                    if n not in fixedn:
                        args[n] = theta[i]
                        i += 1
                return args

            def func(theta, x):
                newtheta = restore(args[:], theta)
                return fitfun(newtheta, x)

        return x0, func, restore, args, fixedn

    @staticmethod
    def _hessian(nnlf, theta, data, eps=None):
        ''' approximate hessian of nnlf where theta are the parameters
        (including loc and scale)
        '''
        if eps is None:
            eps = (_EPS) ** 0.25
        num_par = len(theta)
        # pab 07.01.2001: Always choose the stepsize h so that
        # it is an exactly representable number.
        # This is important when calculating numerical derivatives and is
        #  accomplished by the following.
        delta = (eps + 2.0) - 2.0
        delta2 = delta ** 2.0
        # Approximate 1/(nE( (d L(x|theta)/dtheta)^2)) with
        #              1/(d^2 L(theta|x)/dtheta^2)
        # using central differences

        LL = nnlf(theta, data)
        H = zeros((num_par, num_par))   # Hessian matrix
        theta = tuple(theta)
        for ix in range(num_par):
            sparam = list(theta)
            sparam[ix] = theta[ix] + delta
            fp = nnlf(sparam, data)

            sparam[ix] = theta[ix] - delta
            fm = nnlf(sparam, data)

            H[ix, ix] = (fp - 2 * LL + fm) / delta2
            for iy in range(ix + 1, num_par):
                sparam[ix] = theta[ix] + delta
                sparam[iy] = theta[iy] + delta
                fpp = nnlf(sparam, data)

                sparam[iy] = theta[iy] - delta
                fpm = nnlf(sparam, data)

                sparam[ix] = theta[ix] - delta
                fmm = nnlf(sparam, data)

                sparam[iy] = theta[iy] + delta
                fmp = nnlf(sparam, data)

                H[ix, iy] = ((fpp + fmm) - (fmp + fpm)) / (4. * delta2)
                H[iy, ix] = H[ix, iy]
                sparam[iy] = theta[iy]
        return -H

    def _nnlf(self, theta, x):
        return self.dist._penalized_nnlf(theta, x)

    def _nlogps(self, theta, x):
        """ Moran's negative log Product Spacings statistic

            where theta are the parameters (including loc and scale)

            Note the data in x must be sorted

        References
        -----------

        R. C. H. Cheng; N. A. K. Amin (1983)
        "Estimating Parameters in Continuous Univariate Distributions with a
        Shifted Origin.",
        Journal of the Royal Statistical Society. Series B (Methodological),
        Vol. 45, No. 3. (1983), pp. 394-403.

        R. C. H. Cheng; M. A. Stephens (1989)
        "A Goodness-Of-Fit Test Using Moran's Statistic with Estimated
        Parameters", Biometrika, 76, 2, pp 385-392

        Wong, T.S.T. and Li, W.K. (2006)
        "A note on the estimation of extreme value distributions using maximum
        product of spacings.",
        IMS Lecture Notes Monograph Series 2006, Vol. 52, pp. 272-283
        """
        return self.dist._penalized_nlogps(theta, x)

    @staticmethod
    def _get_optimizer(kwds):
        optimizer = kwds.pop('optimizer', optimize.fmin)
        # convert string to function in scipy.optimize
        if not callable(optimizer) and isinstance(optimizer, string_types):
            if not optimizer.startswith('fmin_'):
                optimizer = '_'.join(("fmin", optimizer))
            try:
                optimizer = getattr(optimize, optimizer)
            except AttributeError:
                raise ValueError("%s is not a valid optimizer" % optimizer)
        return optimizer

    def _fit_start(self, data, args, kwds):
        dist = self.dist
        narg = len(args)
        if narg > dist.numargs + 2:
            raise ValueError("Too many input arguments.")
        if (narg < dist.numargs + 2) or not ('loc' in kwds and
                                             'scale' in kwds):
            # get distribution specific starting locations
            start = dist._fitstart(data)
            args += start[narg:]
        loc = kwds.pop('loc', args[-2])
        scale = kwds.pop('scale', args[-1])
        args = args[:-2] + (loc, scale)
        return args

    @staticmethod
    def _warn_if_no_success(warnflag):
        if warnflag == 1:
            warnings.warn("The maximum number of iterations was exceeded.")
        elif warnflag == 2:
            warnings.warn("Did not converge")

    def _fit(self, *args, **kwds):
        data = self.data

        args = self._fit_start(data, args, kwds)
        x0, func, restore, args, fixedn = self._reduce_func(args, kwds)
        if self.search:
            optimizer = self._get_optimizer(kwds)
            # by now kwds must be empty, since everybody took what they needed
            if kwds:
                raise TypeError("Unknown arguments: %s." % kwds)
            output = optimizer(func, x0, args=(data,), full_output=True,
                               disp=0)

            if output[-1] != 0:
                output = optimizer(func, output[0], args=(data,),
                                   full_output=True)

            vals = tuple(output[0])
            self._warn_if_no_success(output[-1])
        else:
            vals = tuple(x0)
        if restore is not None:
            vals = restore(args, vals)
        return vals, fixedn

    def _compute_cov(self):
        '''Compute covariance
        '''
        numpar = self.dist.numargs + 2
        par_cov = zeros((numpar, numpar))

        somefixed = ((self.par_fix is not None) and
                     np.any(isfinite(self.par_fix)))

        H = np.asmatrix(self._hessian(self._fitfun, self.par, self.data))
        # H = -nd.Hessian(lambda par: self._fitfun(par, self.data),
        #                 method='forward')(self.par)
        self.H = H
        try:
            if somefixed:
                allfixed = np.all(isfinite(self.par_fix))
                if allfixed:
                    self.par_cov[:, :] = 0
                else:
                    pcov = -pinv2(H[self.i_notfixed, :][..., self.i_notfixed])
                    for row, ix in enumerate(list(self.i_notfixed)):
                        par_cov[ix, self.i_notfixed] = pcov[row, :]
            else:
                par_cov = -pinv2(H)
        except:
            par_cov[:, :] = nan
        return par_cov

    def fitfun(self, phat):
        return self._fitfun(phat, self.data)

    def profile(self, **kwds):
        '''
        Profile Log- likelihood or Log Product Spacing- function for phat[i]

        Examples
        --------
        # MLE
        >>> import wafo.stats as ws
        >>> R = ws.weibull_min.rvs(1,size=100);
        >>> phat = FitDistribution(ws.weibull_min, R, 1, scale=1, floc=0.0)

        # Better CI for phat.par[i=0]
        >>> Lp = phat.profile(i=0)
        >>> Lp.plot()
        >>> phat_ci = Lp.get_bounds(alpha=0.1)

        See also
        --------
        Profile
        '''
        return Profile(self, **kwds)

    def profile_quantile(self, x, **kwds):
        '''
        Profile Log- likelihood or Product Spacing-function for quantile.

        Examples
        --------
        # MLE
        >>> import wafo.stats as ws
        >>> R = ws.weibull_min.rvs(1,size=100);
        >>> phat = FitDistribution(ws.weibull_min, R, 1, scale=1, floc=0.0)

        >>> sf = 1./990
        >>> x = phat.isf(sf)

        # 80% CI for x
        >>> profile_x = phat.profile_quantile(x)
        >>> profile_x.plot()
        >>> x_ci = profile_x.get_bounds(alpha=0.2)
        '''
        return ProfileQuantile(self, x, **kwds)

    def profile_probability(self, log_sf, **kwds):
        '''
        Profile Log- likelihood or Product Spacing-function for probability.

        Examples
        --------
        # MLE
        >>> import wafo.stats as ws
        >>> R = ws.weibull_min.rvs(1,size=100);
        >>> phat = FitDistribution(ws.weibull_min, R, 1, scale=1, floc=0.0)

        >>> log_sf = np.log(1./990)

        # 80% CI for log_sf
        >>> profile_logsf = phat.profile_probability(log_sf)
        >>> profile_logsf.plot()
        >>> log_sf_ci = profile_logsf.get_bounds(alpha=0.2)
        '''
        return ProfileProbability(self, log_sf, **kwds)

    def ci_sf(self, sf, alpha=0.05, i=2):
        ci = []
        for log_sfi in np.atleast_1d(np.log(sf)).ravel():
            try:
                Lp = self.profile_probability(log_sfi, i=i)
                ci.append(np.exp(Lp.get_bounds(alpha=alpha)))
            except Exception:
                ci.append((np.nan, np.nan))
        return np.array(ci)

    def ci_quantile(self, x, alpha=0.05, i=2):
        ci = []
        for xi in np.atleast_1d(x).ravel():
            try:
                Lx = self.profile_quantile(xi, i=2)
                ci.append(Lx.get_bounds(alpha=alpha))
            except Exception:
                ci.append((np.nan, np.nan))
        return np.array(ci)

    def _fit_summary_text(self):
        fixstr = ''
        if self.par_fix is not None:
            numfix = len(self.i_fixed)
            if numfix > 0:
                format0 = ', '.join(['%d'] * numfix)
                format1 = ', '.join(['%g'] * numfix)
                phatistr = format0 % tuple(self.i_fixed)
                phatvstr = format1 % tuple(self.par[self.i_fixed])
                fixstr = 'Fixed: phat[{0:s}] = {1:s} '.format(phatistr,
                                                              phatvstr)
        subtxt = ('Fit method: {0:s}, Fit p-value: {1:2.2f} {2:s}, ' +
                  'phat=[{3:s}], {4:s}')
        par_txt = ('{:1.2g}, ' * len(self.par))[:-2].format(*self.par)
        try:
            LL_txt = 'Lps_max={:2.2g}, Ll_max={:2.2g}'.format(self.LPSmax,
                                                              self.LLmax)
        except Exception:
            LL_txt = 'Lps_max={}, Ll_max={}'.format(self.LPSmax, self.LLmax)
        txt = subtxt.format(self.method.upper(), self.pvalue, fixstr, par_txt,
                            LL_txt)
        return txt

    def plotfitsummary(self, axes=None, fig=None):
        ''' Plot various diagnostic plots to asses the quality of the fit.

        PLOTFITSUMMARY displays probability plot, density plot, residual
        quantile plot and residual probability plot.
        The purpose of these plots is to graphically assess whether the data
        could come from the fitted distribution. If so the empirical- CDF and
        PDF should follow the model and the residual plots will be linear.
        Other distribution types will introduce curvature in the residual
        plots.
        '''
        if axes is None:
            fig, axes = plt.subplots(2, 2, figsize=(11, 8))
            fig.subplots_adjust(hspace=0.4, wspace=0.4)
            # plt.subplots_adjust(hspace=0.4, wspace=0.4)
        # self.plotecdf()
        plot_funs = (self.plotesf, self.plotepdf,
                     self.plotresq, self.plotresprb)
        for axis, plot in zip(axes.ravel(), plot_funs):
            plot(axis=axis)

        if fig is None:
            fig = plt.gcf()
        try:
            txt = self._fit_summary_text()
            fig.text(0.05, 0.01, txt)
        except AttributeError:
            pass

    def plotesf(self, symb1='r-', symb2='b.', axis=None, plot_ci=False):
        '''  Plot Empirical and fitted Survival Function

        The purpose of the plot is to graphically assess whether
        the data could come from the fitted distribution.
        If so the empirical CDF should resemble the model CDF.
        Other distribution types will introduce deviations in the plot.
        '''
        if axis is None:
            axis = plt.gca()
        n = len(self.data)
        sf = (arange(n, 0, -1)) / n
        axis.semilogy(self.data, sf, symb2,
                      self.data, self.sf(self.data), symb1)

        if plot_ci:
            low = int(np.log10(1.0/n)-0.7) - 1
            sf1 = np.logspace(low, -0.5, 7)[::-1]
            ci1 = self.ci_sf(sf, alpha=0.05, i=2)
            axis.semilogy(self.isf(sf1), ci1, 'r--')
        axis.set_xlabel('x')
        axis.set_ylabel('F(x) (%s)' % self.dist.name)
        axis.set_title('Empirical SF plot')

    def plotecdf(self, symb1='r-', symb2='b.', axis=None):
        '''  Plot Empirical and fitted Cumulative Distribution Function

        The purpose of the plot is to graphically assess whether
        the data could come from the fitted distribution.
        If so the empirical CDF should resemble the model CDF.
        Other distribution types will introduce deviations in the plot.
        '''
        if axis is None:
            axis = plt.gca()
        n = len(self.data)
        F = (arange(1, n + 1)) / n
        axis.plot(self.data, F, symb2,
                  self.data, self.cdf(self.data), symb1)
        axis.set_xlabel('x')
        axis.set_ylabel('F(x) ({})'.format(self.dist.name))
        axis.set_title('Empirical CDF plot')

    def _get_grid(self, odd=False):
        x = np.atleast_1d(self.data)
        n = np.ceil(4 * np.sqrt(np.sqrt(len(x))))
        mn = x.min()
        mx = x.max()
        d = (mx - mn) / n * 2
        e = np.floor(np.log(d) / np.log(10))
        m = np.floor(d / 10 ** e)
        if m > 5:
            m = 5
        elif m > 2:
            m = 2
        d = m * 10 ** e
        mn = (np.floor(mn / d) - 1) * d - odd * d / 2
        mx = (np.ceil(mx / d) + 1) * d + odd * d / 2
        limits = np.arange(mn, mx, d)
        return limits

    @staticmethod
    def _staircase(x, y):
        xx = x.reshape(-1, 1).repeat(3, axis=1).ravel()[1:-1]
        yy = y.reshape(-1, 1).repeat(3, axis=1)
        # yy[0,0] = 0.0 # pdf
        yy[:, 0] = 0.0  # histogram
        yy.shape = (-1,)
        yy = np.hstack((yy, 0.0))
        return xx, yy

    def _get_empirical_pdf(self):
        limits = self._get_grid()
        pdf, x = np.histogram(self.data, bins=limits, normed=True)
        return self._staircase(x, pdf)

    def plotepdf(self, symb1='r-', symb2='b-', axis=None):
        '''Plot Empirical and fitted Probability Density Function

        The purpose of the plot is to graphically assess whether
        the data could come from the fitted distribution.
        If so the histogram should resemble the model density.
        Other distribution types will introduce deviations in the plot.
        '''
        if axis is None:
            axis = plt.gca()
        x, pdf = self._get_empirical_pdf()
        ymax = pdf.max()
        # axis.hist(self.data,normed=True,fill=False)
        axis.plot(self.data, self.pdf(self.data), symb1,
                  x, pdf, symb2)
        axis1 = list(axis.axis())
        axis1[3] = min(ymax * 1.3, axis1[3])
        axis.axis(axis1)
        axis.set_xlabel('x')
        axis.set_ylabel('f(x) (%s)' % self.dist.name)
        axis.set_title('Density plot')

    def plotresq(self, symb1='r-', symb2='b.', axis=None):
        '''PLOTRESQ displays a residual quantile plot.

        The purpose of the plot is to graphically assess whether
        the data could come from the fitted distribution. If so the
        plot will be linear. Other distribution types will introduce
        curvature in the plot.
        '''
        if axis is None:
            axis = plt.gca()
        n = len(self.data)
        eprob = (arange(1, n + 1) - 0.5) / n
        y = self.ppf(eprob)
        y1 = self.data[[0, -1]]
        axis.plot(self.data, y, symb2, y1, y1, symb1)
        axis.set_xlabel('Empirical')
        axis.set_ylabel('Model (%s)' % self.dist.name)
        axis.set_title('Residual Quantile Plot')
        axis.axis('tight')
        axis.axis('equal')

    def plotresprb(self, symb1='r-', symb2='b.', axis=None):
        ''' PLOTRESPRB displays a residual probability plot.

        The purpose of the plot is to graphically assess whether
        the data could come from the fitted distribution. If so the
        plot will be linear. Other distribution types will introduce curvature
        in the plot.
        '''
        if axis is None:
            axis = plt.gca()
        n = len(self.data)
        # ecdf = (0.5:n-0.5)/n;
        ecdf = arange(1, n + 1) / (n + 1)
        mcdf = self.cdf(self.data)
        p1 = [0, 1]
        axis.plot(ecdf, mcdf, symb2, p1, p1, symb1)
        axis.set_xlabel('Empirical')
        axis.set_ylabel('Model (%s)' % self.dist.name)
        axis.set_title('Residual Probability Plot')
        axis.axis('equal')
        axis.axis([0, 1, 0, 1])

    def _pvalue(self, theta, x, unknown_numpar=None):
        ''' Return P-value for the fit using Moran's negative log Product
        Spacings statistic

            where theta are the parameters (including loc and scale)

            Note: the data in x must be sorted
        '''
        dx = np.diff(x, axis=0)
        tie = (dx == 0)
        if np.any(tie):
            warnings.warn(
                'P-value is on the conservative side (i.e. too large) due to' +
                ' ties in the data!')

        T = self._nlogps(theta, x)

        n = len(x)
        np1 = n + 1
        if unknown_numpar is None:
            k = len(theta)
        else:
            k = unknown_numpar

        isParUnKnown = True
        m = (np1) * (log(np1) + 0.57722) - 0.5 - 1.0 / (12. * (np1))
        v = (np1) * (pi ** 2. / 6.0 - 1.0) - 0.5 - 1.0 / (6. * (np1))
        C1 = m - sqrt(0.5 * n * v)
        C2 = sqrt(v / (2.0 * n))
        # chi2 with n degrees of freedom
        Tn = (T + 0.5 * k * isParUnKnown - C1) / C2
        pvalue = chi2sf(Tn, n)  # _WAFODIST.chi2.sf(Tn, n)
        return pvalue


def test_doctstrings():
    import doctest
    doctest.testmod()


def test1():
    import wafo.stats as ws
    dist = ws.weibull_min
    # dist = ws.bradford
    # dist = ws.gengamma
    R = dist.rvs(2, .5, size=500)
    phat = FitDistribution(dist, R, floc=0.5, method='ml')
    phats = FitDistribution(dist, R, floc=0.5, method='mps')
    # import matplotlib.pyplot as plt
    plt.figure(0)
    plot_all_profiles(phat, plot=plt)

    plt.figure(1)
    phats.plotfitsummary()

#    plt.figure(2)
#    plot_all_profiles(phat, plot=plt)


#    plt.figure(3)
#    phat.plotfitsummary()

    plt.figure(4)

    sf = 1./990
    x = phat.isf(sf)

    # 80% CI for x
    profile_x = ProfileQuantile(phat, x)
    profile_x.plot()
    # x_ci = profile_x.get_bounds(alpha=0.2)

    plt.figure(5)

    sf = 1./990
    x = phat.isf(sf)

    # 80% CI for x
    profile_logsf = ProfileProbability(phat, np.log(sf))
    profile_logsf.plot()
    # logsf_ci = profile_logsf.get_bounds(alpha=0.2)
    plt.show('hold')


if __name__ == '__main__':
    # test1()
    test_doctstrings()<|MERGE_RESOLUTION|>--- conflicted
+++ resolved
@@ -10,14 +10,10 @@
 from __future__ import division, absolute_import
 import warnings
 from scipy.stats import rv_continuous
+from scipy.stats._distn_infrastructure import check_random_state
 from wafo.plotbackend import plotbackend as plt
 from wafo.misc import ecross, findcross
-<<<<<<< HEAD
 from wafo.stats._constants import _EPS
-from wafo.stats._distn_infrastructure import rv_frozen, rv_continuous
-=======
-from wafo.stats._constants import _EPS  # , _XMAX, _XMIN
->>>>>>> 267c3cb6
 from scipy._lib.six import string_types
 import numdifftools as nd  # @UnresolvedImport
 from scipy import special
@@ -58,6 +54,765 @@
 def _assert_not_implemented(cond, msg):
     if not cond:
         raise NotImplementedError(msg)
+
+
+def _burr_link(x, logsf, phat, ix):
+    c, d, loc, scale = phat
+    logp = log(-expm1(logsf))
+    xn = (x - loc) / scale
+    if ix == 1:
+        return -logp / log1p(xn**(-c))
+    if ix == 0:
+        return log1p(-exp(-logp / d)) / log(xn)
+    if ix == 2:
+        return x - scale * exp(log1p(-exp(-logp / d)) / c)
+    if ix == 3:
+        return (x - loc) / exp(log1p(-exp(-logp / d)) / c)
+    raise IndexError('Index to the fixed parameter is out of bounds')
+
+
+def _expon_link(x, logsf, phat, ix):
+    if ix == 1:
+        return - (x - phat[0]) / logsf
+    if ix == 0:
+        return x + phat[1] * logsf
+    raise IndexError('Index to the fixed parameter is out of bounds')
+
+
+def _weibull_min_link(x, logsf, phat, ix):
+    c, loc, scale = phat
+    if ix == 0:
+        return log(-logsf) / log((x - loc) / scale)
+    if ix == 1:
+        return x - scale * (-logsf) ** (1. / c)
+    if ix == 2:
+        return (x - loc) / (-logsf) ** (1. / c)
+    raise IndexError('Index to the fixed parameter is out of bounds')
+
+
+def _exponweib_link(x, logsf, phat, ix):
+    a, c, loc, scale = phat
+    logP = -log(-expm1(logsf))
+    xn = (x - loc) / scale
+    if ix == 0:
+        return - logP / log(-expm1(-xn**c))
+    if ix == 1:
+        return log(-log1p(- logP**(1.0 / a))) / log(xn)
+    if ix == 2:
+        return x - (-log1p(- logP**(1.0/a))) ** (1.0 / c) * scale
+    if ix == 3:
+        return (x - loc) / (-log1p(- logP**(1.0/a))) ** (1.0 / c)
+    raise IndexError('Index to the fixed parameter is out of bounds')
+
+
+def _genpareto_link(x, logsf, phat, ix):
+    # Reference
+    # Stuart Coles (2004)
+    # "An introduction to statistical modelling of extreme values".
+    # Springer series in statistics
+    _assert_not_implemented(ix != 0, 'link(x,logsf,phat,i) where i=0 is '
+                            'not implemented!')
+    c, loc, scale = phat
+    if c == 0:
+        return _expon_link(x, logsf, phat[1:], ix-1)
+    if ix == 2:
+        # Reorganizing w.r.t.scale, Eq. 4.13 and 4.14, pp 81 in
+        # Coles (2004) gives
+        #   link = -(x-loc)*c/expm1(-c*logsf)
+        return (x - loc) * c / expm1(-c * logsf)
+    if ix == 1:
+        return x + scale * expm1(c * logsf) / c
+    raise IndexError('Index to the fixed parameter is out of bounds')
+
+
+def _gumbel_r_link(x, logsf, phat, ix):
+    loc, scale = phat
+    loglogP = log(-log(-expm1(logsf)))
+    if ix == 1:
+        return -(x - loc) / loglogP
+    if ix == 1:
+        return x + scale * loglogP
+    raise IndexError('Index to the fixed parameter is out of bounds')
+
+
+def _genextreme_link(x, logsf, phat, ix):
+    _assert_not_implemented(ix != 0, 'link(x,logsf,phat,i) where i=0 is not '
+                            'implemented!')
+    c, loc, scale = phat
+    if c == 0:
+        return _gumbel_r_link(x, logsf, phat[1:], ix-1)
+    loglogP = log(-log(-expm1(logsf)))
+    if ix == 2:
+        #   link = -(x-loc)*c/expm1(c*log(-logP))
+        return -(x - loc) * c / expm1(c * loglogP)
+    if ix == 1:
+        return x + scale * expm1(c * loglogP) / c
+    raise IndexError('Index to the fixed parameter is out of bounds')
+
+
+def _genexpon_link(x, logsf, phat, ix):
+    a, b, c, loc, scale = phat
+    xn = (x - loc) / scale
+    fact1 = (xn + expm1(-c * xn) / c)
+    if ix == 0:
+        return b * fact1 + logsf  # a
+    if ix == 1:
+        return (a - logsf) / fact1  # b
+    if ix in [2, 3, 4]:
+        raise NotImplementedError('Only implemented for index in [0,1]!')
+    raise IndexError('Index to the fixed parameter is out of bounds')
+
+
+def _rayleigh_link(x, logsf, phat, ix):
+    if ix == 1:
+        return x - phat[0] / sqrt(-2.0 * logsf)
+    if ix == 0:
+        return x - phat[1] * sqrt(-2.0 * logsf)
+    raise IndexError('Index to the fixed parameter is out of bounds')
+
+
+def _trunclayleigh_link(x, logsf, phat, ix):
+    c, loc, scale = phat
+    if ix == 0:
+        xn = (x - loc) / scale
+        return - 2 * logsf / xn - xn / 2.0
+    if ix == 2:
+        return x - loc / (sqrt(c * c - 2 * logsf) - c)
+    if ix == 1:
+        return x - scale * (sqrt(c * c - 2 * logsf) - c)
+    raise IndexError('Index to the fixed parameter is out of bounds')
+
+
+LINKS = dict(expon=_expon_link,
+             weibull_min=_weibull_min_link,
+             frechet_r=_weibull_min_link,
+             genpareto=_genpareto_link,
+             genexpon=_genexpon_link,
+             gumbel_r=_gumbel_r_link,
+             rayleigh=_rayleigh_link,
+             trunclayleigh=_trunclayleigh_link,
+             genextreme=_genextreme_link,
+             exponweib=_exponweib_link,
+             burr=_burr_link)
+
+
+def chi2isf(p, df):
+    return special.chdtri(df, p)
+
+
+def chi2sf(x, df):
+    return special.chdtrc(df, x)
+
+
+def norm_ppf(q):
+    return special.ndtri(q)
+
+
+class Profile(object):
+    '''
+    Profile Log- likelihood or Product Spacing-function for phat[i].
+
+    Parameters
+    ----------
+    fit_dist : FitDistribution object
+        with ML or MPS estimated distribution parameters.
+    i : scalar integer
+        defining which distribution parameter to keep fixed in the
+        profiling process (default first non-fixed parameter)
+    pmin, pmax : real scalars
+        Interval for the parameter, phat[i] used in the optimization of the
+        profile function (default is based on the 100*(1-alpha)% confidence
+        interval computed with the delta method.)
+    n : scalar integer
+        Max number of points used in Lp (default 100)
+    alpha : real scalar
+        confidence coefficent (default 0.05)
+
+    Returns
+    -------
+    Lp : Profile log-likelihood function with parameters phat given
+        the data and phat[i],  i.e.,
+            Lp = max(log(f(phat| data, phat[i])))
+
+    Member methods
+    -------------
+    plot() : Plot profile function with 100(1-alpha)% confidence interval
+    get_bounds() : Return 100(1-alpha)% confidence interval
+
+    Member variables
+    ----------------
+    fit_dist : FitDistribution data object.
+    data : profile function values
+    args : profile function arguments
+    alpha : confidence coefficient
+    Lmax : Maximum value of profile function
+    alpha_cross_level :
+
+    PROFILE is a utility function for making inferences on a particular
+    component of the vector phat.
+    This is usually more accurate than using the delta method assuming
+    asymptotic normality of the ML estimator or the MPS estimator.
+
+    Examples
+    --------
+    # MLE
+    >>> import wafo.stats as ws
+    >>> R = ws.weibull_min.rvs(1,size=100);
+    >>> phat = FitDistribution(ws.weibull_min, R, 1, scale=1, floc=0.0)
+
+    # Better 90% CI for phat.par[i=0]
+    >>> profile_phat_i = Profile(phat, i=0)
+    >>> profile_phat_i.plot()
+    >>> phat_ci = profile_phat_i.get_bounds(alpha=0.1)
+
+    '''
+    def __init__(self, fit_dist, i=None, pmin=None, pmax=None, n=100,
+                 alpha=0.05):
+
+        self.fit_dist = fit_dist
+        self.pmin = pmin
+        self.pmax = pmax
+        self.n = n
+        self.alpha = alpha
+
+        self.data = None
+        self.args = None
+
+        self._set_indexes(fit_dist, i)
+        method = fit_dist.method.lower()
+        self._set_plot_labels(method)
+
+        Lmax = self._loglike_max(fit_dist, method)
+        self.Lmax = Lmax
+        self.alpha_Lrange = 0.5 * chi2isf(self.alpha, 1)
+        self.alpha_cross_level = Lmax - self.alpha_Lrange
+
+        self._set_profile()
+
+    def _set_plot_labels(self, method, title='', xlabel=''):
+        if not title:
+            title = '{:s} params'.format(self.fit_dist.dist.name)
+        if not xlabel:
+            xlabel = 'phat[{}]'.format(np.ravel(self.i_fixed)[0])
+        percent = 100 * (1.0 - self.alpha)
+        self.title = '{:g}% CI for {:s}'.format(percent, title)
+        like_txt = 'likelihood' if method == 'ml' else 'product spacing'
+        self.ylabel = 'Profile log' + like_txt
+        self.xlabel = xlabel
+
+    @staticmethod
+    def _loglike_max(fit_dist, method):
+        if method.startswith('ml'):
+            Lmax = fit_dist.LLmax
+        elif method.startswith('mps'):
+            Lmax = fit_dist.LPSmax
+        else:
+            raise ValueError(
+                "PROFILE is only valid for ML- or MPS- estimators")
+        return Lmax
+
+    @staticmethod
+    def _default_i_fixed(fit_dist):
+        try:
+            i0 = 1 - np.isfinite(fit_dist.par_fix).argmax()
+        except Exception:
+            i0 = 0
+        return i0
+
+    @staticmethod
+    def _get_not_fixed_mask(fit_dist):
+        if fit_dist.par_fix is None:
+            isnotfixed = np.ones(fit_dist.par.shape, dtype=bool)
+        else:
+            isnotfixed = 1 - np.isfinite(fit_dist.par_fix)
+        return isnotfixed
+
+    def _check_i_fixed(self):
+        if self.i_fixed not in self.i_notfixed:
+            raise IndexError("Index i must be equal to an index to one of " +
+                             "the free parameters.")
+
+    def _set_indexes(self, fit_dist, i):
+        if i is None:
+            i = self._default_i_fixed(fit_dist)
+        self.i_fixed = np.atleast_1d(i)
+        isnotfixed = self._get_not_fixed_mask(fit_dist)
+        self.i_notfixed = nonzero(isnotfixed)
+        self._check_i_fixed()
+        isfree = isnotfixed
+        isfree[self.i_fixed] = False
+        self.i_free = nonzero(isfree)
+
+    @staticmethod
+    def _local_link(fix_par, par):
+        """
+        Return fixed distribution parameter
+        """
+        return fix_par
+
+    def _correct_Lmax(self, Lmax, free_par, fix_par):
+
+        if Lmax > self.Lmax:  # foundNewphat = True
+            par_old = str(self._par)
+            dL = Lmax - self.Lmax
+            self.alpha_cross_level += dL
+            self.Lmax = Lmax
+            par = self._par.copy()
+            par[self.i_free] = free_par
+            par[self.i_fixed] = fix_par
+            self.best_par = par
+            self._par = par
+
+            warnings.warn(
+                'The fitted parameters does not provide the optimum fit. ' +
+                'Something wrong with fit ' +
+                '(par = {}, par_old= {}, dl = {})'.format(str(par), par_old,
+                                                          dL))
+
+    def _profile_optimum(self, phatfree0, p_opt):
+        phatfree = optimize.fmin(self._profile_fun, phatfree0, args=(p_opt,),
+                                 disp=0)
+        Lmax = -self._profile_fun(phatfree, p_opt)
+        self._correct_Lmax(Lmax, phatfree, p_opt)
+        return Lmax, phatfree
+
+    def _get_p_opt(self):
+        return self._par[self.i_fixed]
+
+    def _set_profile(self):
+        self._par = self.fit_dist.par.copy()
+
+        # Set up variable to profile and _local_link function
+        p_opt = self._get_p_opt()
+
+        phatfree = self._par[self.i_free].copy()
+
+        pvec = self._get_pvec(phatfree, p_opt)
+
+        self.data = np.ones_like(pvec) * nan
+        k1 = (pvec >= p_opt).argmax()
+
+        for size, step in ((-1, -1), (np.size(pvec), 1)):
+            phatfree = self._par[self.i_free].copy()
+            for ix in range(k1, size, step):
+                Lmax, phatfree = self._profile_optimum(phatfree, pvec[ix])
+                self.data[ix] = Lmax
+                if ix != k1 and Lmax < self.alpha_cross_level:
+                    break
+        np.putmask(pvec, np.isnan(self.data), nan)
+        self.args = pvec
+
+        self._prettify_profile()
+
+    def _prettify_profile(self):
+        pvec = self.args
+        ix = nonzero(np.isfinite(pvec))
+        self.data = self.data[ix]
+        self.args = pvec[ix]
+        cond = self.data == -np.inf
+
+        if np.any(cond):
+            ind, = cond.nonzero()
+            self.data.put(ind, floatinfo.min / 2.0)
+            ind1 = np.where(ind == 0, ind, ind - 1)
+            cl = self.alpha_cross_level - self.alpha_Lrange / 2.0
+            try:
+                t0 = ecross(self.args, self.data, ind1, cl)
+                self.data.put(ind, cl)
+                self.args.put(ind, t0)
+            except IndexError as err:
+                warnings.warn(str(err))
+
+    def _get_variance(self):
+        invfun = getattr(self, '_myinvfun', None)
+        if invfun is not None:
+            i_notfixed = self.i_notfixed
+            pcov = self.fit_dist.par_cov[i_notfixed, :][:, i_notfixed]
+            gradfun = nd.Gradient(invfun)
+            phatv = self._par
+            drl = gradfun(phatv[i_notfixed])
+            pvar = np.sum(np.dot(drl, pcov) * drl)
+            return pvar
+        pvar = self.fit_dist.par_cov[self.i_fixed, :][:, self.i_fixed]
+        return pvar
+
+    def _approx_p_min_max(self, p_opt):
+        pvar = self._get_variance()
+        if pvar <= 1e-5 or np.isnan(pvar):
+            pvar = max(abs(p_opt) * 0.5, 0.2)
+        pvar = max(pvar, 0.1)
+        p_crit = -norm_ppf(self.alpha / 2.0) * sqrt(np.ravel(pvar)) * 1.5
+        return p_opt - p_crit * 5, p_opt + p_crit * 5
+
+    def _p_min_max(self, phatfree0, p_opt):
+        p_low, p_up = self._approx_p_min_max(p_opt)
+        pmin, pmax = self.pmin, self.pmax
+        if pmin is None:
+            pmin = self._search_p_min_max(phatfree0, p_low, p_opt, 'min')
+        if pmax is None:
+            pmax = self._search_p_min_max(phatfree0, p_up, p_opt, 'max')
+        return pmin, pmax
+
+    def _adaptive_pvec(self, p_opt, pmin, pmax):
+        p_crit_low = (p_opt - pmin) / 5
+        p_crit_up = (pmax - p_opt) / 5
+        n4 = np.floor(self.n / 4.0)
+        a, b = p_opt - p_crit_low, p_opt + p_crit_up
+        pvec1 = np.linspace(pmin, a, n4 + 1)
+        pvec2 = np.linspace(a, b, self.n - 2 * n4)
+        pvec3 = np.linspace(b, pmax, n4 + 1)
+        pvec = np.unique(np.hstack((pvec1, p_opt, pvec2, pvec3)))
+        return pvec
+
+    def _get_pvec(self, phatfree0, p_opt):
+        ''' return proper interval for the variable to profile
+        '''
+        if self.pmin is None or self.pmax is None:
+            pmin, pmax = self._p_min_max(phatfree0, p_opt)
+            return self._adaptive_pvec(p_opt, pmin, pmax)
+        return np.linspace(self.pmin, self.pmax, self.n)
+
+    def _update_p_opt(self, p_minmax_opt, dp, Lmax, p_minmax, j):
+        # print((dp, p_minmax, p_minmax_opt, Lmax))
+        converged = False
+        if np.isnan(Lmax):
+            dp *= 0.33
+        elif Lmax < self.alpha_cross_level - self.alpha_Lrange * 5 * (j + 1):
+            p_minmax_opt = p_minmax
+            dp *= 0.33
+        elif Lmax < self.alpha_cross_level:
+            p_minmax_opt = p_minmax
+            converged = True
+        else:
+            dp *= 1.67
+        return p_minmax_opt, dp, converged
+
+    def _search_p_min_max(self, phatfree0, p_minmax0, p_opt, direction):
+        phatfree = phatfree0.copy()
+        sign = dict(min=-1, max=1)[direction]
+        dp = np.maximum(sign*(p_minmax0 - p_opt) / 40, 0.01) * 10
+        Lmax, phatfree = self._profile_optimum(phatfree, p_opt)
+        p_minmax_opt = p_minmax0
+        j = 0
+        converged = False
+        # for j in range(51):
+        while j < 51 and not converged:
+            j += 1
+            p_minmax = p_opt + sign * dp
+            Lmax, phatfree = self._profile_optimum(phatfree, p_minmax)
+            p_minmax_opt, dp, converged = self._update_p_opt(p_minmax_opt, dp,
+                                                             Lmax, p_minmax, j)
+        _assert_warn(j < 50, 'Exceeded max iterations. '
+                     '(p_{0}0={1}, p_{0}={2}, p={3})'.format(direction,
+                                                             p_minmax0,
+                                                             p_minmax_opt,
+                                                             p_opt))
+        # print('search_pmin iterations={}'.format(j))
+        return p_minmax_opt
+
+    def _profile_fun(self, free_par, fix_par):
+        ''' Return negative of loglike or logps function
+
+           free_par - vector of free parameters
+           fix_par  - fixed parameter, i.e., either quantile (return level),
+                      probability (return period) or distribution parameter
+        '''
+        par = self._par.copy()
+        par[self.i_free] = free_par
+
+        par[self.i_fixed] = self._local_link(fix_par, par)
+        return self.fit_dist.fitfun(par)
+
+    def _check_bounds(self, cross_level, ind, n):
+        if n == 0:
+            warnings.warn('Number of crossings is zero, i.e., upper and lower '
+                          'bound is not found!')
+            bounds = self.pmin, self.pmax
+        elif n == 1:
+            x0 = ecross(self.args, self.data, ind, cross_level)
+            is_upcrossing = self.data[ind] < self.data[ind + 1]
+            if is_upcrossing:
+                bounds = x0, self.pmax
+                warnings.warn('Upper bound is larger')
+            else:
+                bounds = self.pmin, x0
+                warnings.warn('Lower bound is smaller')
+        else:
+            warnings.warn('Number of crossings too large! Something is wrong!')
+            bounds = ecross(self.args, self.data, ind[[0, -1]], cross_level)
+        return bounds
+
+    def get_bounds(self, alpha=0.05):
+        '''Return confidence interval for profiled parameter
+        '''
+        _assert_warn(self.alpha <= alpha, 'Might not be able to return bounds '
+                     'with alpha less than {}'.format(self.alpha))
+
+        cross_level = self.Lmax - 0.5 * chi2isf(alpha, 1)
+        ind = findcross(self.data, cross_level)
+        n = len(ind)
+        if n == 2:
+            bounds = ecross(self.args, self.data, ind, cross_level)
+        else:
+            bounds = self._check_bounds(cross_level, ind, n)
+        return bounds
+
+    def plot(self, axis=None):
+        '''
+        Plot profile function for p_opt with 100(1-alpha)% confidence interval.
+        '''
+        if axis is None:
+            axis = plt.gca()
+
+        p_ci = self.get_bounds(self.alpha)
+        axis.plot(
+            self.args, self.data,
+            p_ci, [self.Lmax, ] * 2, 'r--',
+            p_ci, [self.alpha_cross_level, ] * 2, 'r--')
+        ymax = self.Lmax + self.alpha_Lrange/10
+        ymin = self.alpha_cross_level - self.alpha_Lrange/10
+        axis.vlines(p_ci, ymin=ymin, ymax=self.Lmax,
+                    color='r', linestyles='--')
+        p_opt = self._get_p_opt()
+        axis.vlines(p_opt, ymin=ymin, ymax=self.Lmax,
+                    color='g', linestyles='--')
+        axis.set_title(self.title)
+        axis.set_ylabel(self.ylabel)
+        axis.set_xlabel(self.xlabel)
+        axis.set_ylim(ymin=ymin, ymax=ymax)
+
+
+def plot_all_profiles(phats, plot=None):
+    def _remove_title_or_ylabel(plt, n, j):
+        if j != 0:
+            plt.title('')
+        if j != n // 2:
+            plt.ylabel('')
+
+    def _profile(phats, k):
+        profile_phat_k = Profile(phats, i=k)
+        m = 0
+        while hasattr(profile_phat_k, 'best_par') and m < 7:
+            # iterate to find optimum phat!
+            phats.fit(*profile_phat_k.best_par)
+            profile_phat_k = Profile(phats, i=k)
+            m += 1
+
+        return profile_phat_k
+
+    if plot is None:
+        plot = plt
+
+    if phats.par_fix:
+        indices = phats.i_notfixed
+    else:
+        indices = np.arange(len(phats.par))
+    n = len(indices)
+    for j, k in enumerate(indices):
+        plt.subplot(n, 1, j+1)
+        profile_phat_k = _profile(phats, k)
+        profile_phat_k.plot()
+        _remove_title_or_ylabel(plt, n, j)
+    plot.subplots_adjust(hspace=0.5)
+    par_txt = ('{:1.2g}, '*len(phats.par))[:-2].format(*phats.par)
+    plot.suptitle('phat = [{}] (fit metod: {})'.format(par_txt, phats.method))
+    return phats
+
+
+class ProfileQuantile(Profile):
+    '''
+    Profile Log- likelihood or Product Spacing-function for quantile.
+
+    Parameters
+    ----------
+    fit_dist : FitDistribution object
+        with ML or MPS estimated distribution parameters.
+    x : real scalar
+        Quantile (return value)
+    i : scalar integer
+        defining which distribution parameter to keep fixed in the
+        profiling process (default first non-fixed parameter)
+    pmin, pmax : real scalars
+        Interval for the parameter, x, used in the
+        optimization of the profile function (default is based on the
+        100*(1-alpha)% confidence interval computed with the delta method.)
+    n : scalar integer
+        Max number of points used in Lp (default 100)
+    alpha : real scalar
+        confidence coefficent (default 0.05)
+    link : function connecting the x-quantile and the survival probability
+        (sf) with the fixed distribution parameter, i.e.:
+        self.par[i] = link(x, logsf, self.par, i), where
+            logsf = log(Prob(X>x;phat)).
+        (default is fetched from the LINKS dictionary)
+
+    Returns
+    -------
+    Lp : Profile log-likelihood function with parameters phat given
+        the data, phat[i] and quantile (x)  i.e.,
+            Lp = max(log(f(phat|data,phat(i),x)))
+
+    Member methods
+    -------------
+    plot() : Plot profile function with 100(1-alpha)% confidence interval
+    get_bounds() : Return 100(1-alpha)% confidence interval
+
+    Member variables
+    ----------------
+    fit_dist : FitDistribution data object.
+    data : profile function values
+    args : profile function arguments
+    alpha : confidence coefficient
+    Lmax : Maximum value of profile function
+    alpha_cross_level :
+
+    ProfileQuantile is a utility function for making inferences on the
+    quantile, x.
+    This is usually more accurate than using the delta method assuming
+    asymptotic normality of the ML estimator or the MPS estimator.
+
+    Examples
+    --------
+    # MLE
+    >>> import wafo.stats as ws
+    >>> R = ws.weibull_min.rvs(1,size=100);
+    >>> phat = FitDistribution(ws.weibull_min, R, 1, scale=1, floc=0.0)
+
+    >>> sf = 1./990
+    >>> x = phat.isf(sf)
+
+    # 80% CI for x
+    >>> profile_x = ProfileQuantile(phat, x)
+    >>> profile_x.plot()
+    >>> x_ci = profile_x.get_bounds(alpha=0.2)
+    '''
+    def __init__(self, fit_dist, x, i=None, pmin=None, pmax=None, n=100,
+                 alpha=0.05, link=None):
+        self.x = x
+        self.log_sf = fit_dist.logsf(x)
+        if link is None:
+            link = LINKS.get(fit_dist.dist.name)
+        self.link = link
+        super(ProfileQuantile, self).__init__(fit_dist, i=i, pmin=pmin,
+                                              pmax=pmax, n=100, alpha=alpha)
+
+    def _get_p_opt(self):
+        return self.x
+
+    def _local_link(self, fixed_x, par):
+        """
+        Return fixed distribution parameter from fixed quantile
+        """
+        fix_par = self.link(fixed_x, self.log_sf, par, self.i_fixed)
+        return fix_par
+
+    def _myinvfun(self, phatnotfixed):
+        mphat = self._par.copy()
+        mphat[self.i_notfixed] = phatnotfixed
+        prb = exp(self.log_sf)
+        return self.fit_dist.dist.isf(prb, *mphat)
+
+    def _set_plot_labels(self, method, title='', xlabel='x'):
+        title = '{:s} quantile'.format(self.fit_dist.dist.name)
+        super(ProfileQuantile, self)._set_plot_labels(method, title, xlabel)
+
+
+class ProfileProbability(Profile):
+    ''' Profile Log- likelihood or Product Spacing-function probability.
+
+    Parameters
+    ----------
+    fit_dist : FitDistribution object
+        with ML or MPS estimated distribution parameters.
+    logsf : real scalar
+        logarithm of survival probability
+    i : scalar integer
+        defining which distribution parameter to keep fixed in the
+        profiling process (default first non-fixed parameter)
+    pmin, pmax : real scalars
+        Interval for the parameter, log_sf, used in the
+        optimization of the profile function (default is based on the
+        100*(1-alpha)% confidence interval computed with the delta method.)
+    n : scalar integer
+        Max number of points used in Lp (default 100)
+    alpha : real scalar
+        confidence coefficent (default 0.05)
+    link : function connecting the x-quantile and the survival probability
+        (sf) with the fixed distribution parameter, i.e.:
+        self.par[i] = link(x, logsf, self.par, i), where
+            logsf = log(Prob(X>x;phat)).
+        (default is fetched from the LINKS dictionary)
+
+    Returns
+    -------
+    Lp : Profile log-likelihood function with parameters phat given
+        the data, phat[i] and quantile (x)  i.e.,
+            Lp = max(log(f(phat|data,phat(i),x)))
+
+    Member methods
+    -------------
+    plot() : Plot profile function with 100(1-alpha)% confidence interval
+    get_bounds() : Return 100(1-alpha)% confidence interval
+
+    Member variables
+    ----------------
+    fit_dist : FitDistribution data object.
+    data : profile function values
+    args : profile function arguments
+    alpha : confidence coefficient
+    Lmax : Maximum value of profile function
+    alpha_cross_level :
+
+    ProfileProbability is a utility function for making inferences the survival
+    probability (sf).
+    This is usually more accurate than using the delta method assuming
+    asymptotic normality of the ML estimator or the MPS estimator.
+
+    Examples
+    --------
+    # MLE
+    >>> import wafo.stats as ws
+    >>> R = ws.weibull_min.rvs(1,size=100);
+    >>> phat = FitDistribution(ws.weibull_min, R, 1, scale=1, floc=0.0)
+
+    >>> sf = 1./990
+
+    # 80% CI for sf
+    >>> profile_logsf = ProfileProbability(phat, np.log(sf))
+    >>> profile_logsf.plot()
+    >>> logsf_ci = profile_logsf.get_bounds(alpha=0.2)
+    '''
+    def __init__(self, fit_dist, logsf, i=None, pmin=None, pmax=None, n=100,
+                 alpha=0.05, link=None):
+        self.x = fit_dist.isf(np.exp(logsf))
+        self.log_sf = logsf
+        if link is None:
+            link = LINKS.get(fit_dist.dist.name)
+        self.link = link
+        super(ProfileProbability, self).__init__(fit_dist, i=i, pmin=pmin,
+                                                 pmax=pmax, n=100, alpha=alpha)
+
+    def _get_p_opt(self):
+        return self.log_sf
+
+    def _local_link(self, fixed_log_sf, par):
+        """
+        Return fixed distribution parameter from fixed log_sf
+        """
+        fix_par = self.link(self.x, fixed_log_sf, par, self.i_fixed)
+        return fix_par
+
+    def _myinvfun(self, phatnotfixed):
+        """_myprbfun"""
+        mphat = self._par.copy()
+        mphat[self.i_notfixed] = phatnotfixed
+        logsf = self.fit_dist.dist.logsf(self.x, *mphat)
+        return np.where(np.isfinite(logsf), logsf, np.nan)
+
+    def _set_plot_labels(self, method, title='', xlabel=''):
+        title = '{:s} probability'.format(self.fit_dist.dist.name)
+        xlabel = 'log(sf)'
+        super(ProfileProbability, self)._set_plot_labels(method, title, xlabel)
 
 
 # Frozen RV class
@@ -98,9 +853,12 @@
             self.par = shapes + (loc, scale)
         else:  # rv_discrete
             self.par = shapes + (loc,)
+        # a, b may be set in _argcheck, depending on *args, **kwds. Ouch.
+        self.dist._argcheck(*shapes)
         self.a = self.dist.a
         self.b = self.dist.b
         self.shapes = self.dist.shapes
+
     # @property
     # def shapes(self):
     #     return self.dist.shapes
@@ -189,765 +947,6 @@
         if kwds:
             raise ValueError("Discrete expect does not accept **kwds.")
         return self.dist.expect(func, a, loc, lb, ub, conditional)
-
-
-def _burr_link(x, logsf, phat, ix):
-    c, d, loc, scale = phat
-    logp = log(-expm1(logsf))
-    xn = (x - loc) / scale
-    if ix == 1:
-        return -logp / log1p(xn**(-c))
-    if ix == 0:
-        return log1p(-exp(-logp / d)) / log(xn)
-    if ix == 2:
-        return x - scale * exp(log1p(-exp(-logp / d)) / c)
-    if ix == 3:
-        return (x - loc) / exp(log1p(-exp(-logp / d)) / c)
-    raise IndexError('Index to the fixed parameter is out of bounds')
-
-
-def _expon_link(x, logsf, phat, ix):
-    if ix == 1:
-        return - (x - phat[0]) / logsf
-    if ix == 0:
-        return x + phat[1] * logsf
-    raise IndexError('Index to the fixed parameter is out of bounds')
-
-
-def _weibull_min_link(x, logsf, phat, ix):
-    c, loc, scale = phat
-    if ix == 0:
-        return log(-logsf) / log((x - loc) / scale)
-    if ix == 1:
-        return x - scale * (-logsf) ** (1. / c)
-    if ix == 2:
-        return (x - loc) / (-logsf) ** (1. / c)
-    raise IndexError('Index to the fixed parameter is out of bounds')
-
-
-def _exponweib_link(x, logsf, phat, ix):
-    a, c, loc, scale = phat
-    logP = -log(-expm1(logsf))
-    xn = (x - loc) / scale
-    if ix == 0:
-        return - logP / log(-expm1(-xn**c))
-    if ix == 1:
-        return log(-log1p(- logP**(1.0 / a))) / log(xn)
-    if ix == 2:
-        return x - (-log1p(- logP**(1.0/a))) ** (1.0 / c) * scale
-    if ix == 3:
-        return (x - loc) / (-log1p(- logP**(1.0/a))) ** (1.0 / c)
-    raise IndexError('Index to the fixed parameter is out of bounds')
-
-
-def _genpareto_link(x, logsf, phat, ix):
-    # Reference
-    # Stuart Coles (2004)
-    # "An introduction to statistical modelling of extreme values".
-    # Springer series in statistics
-    _assert_not_implemented(ix != 0, 'link(x,logsf,phat,i) where i=0 is '
-                            'not implemented!')
-    c, loc, scale = phat
-    if c == 0:
-        return _expon_link(x, logsf, phat[1:], ix-1)
-    if ix == 2:
-        # Reorganizing w.r.t.scale, Eq. 4.13 and 4.14, pp 81 in
-        # Coles (2004) gives
-        #   link = -(x-loc)*c/expm1(-c*logsf)
-        return (x - loc) * c / expm1(-c * logsf)
-    if ix == 1:
-        return x + scale * expm1(c * logsf) / c
-    raise IndexError('Index to the fixed parameter is out of bounds')
-
-
-def _gumbel_r_link(x, logsf, phat, ix):
-    loc, scale = phat
-    loglogP = log(-log(-expm1(logsf)))
-    if ix == 1:
-        return -(x - loc) / loglogP
-    if ix == 1:
-        return x + scale * loglogP
-    raise IndexError('Index to the fixed parameter is out of bounds')
-
-
-def _genextreme_link(x, logsf, phat, ix):
-    _assert_not_implemented(ix != 0, 'link(x,logsf,phat,i) where i=0 is not '
-                            'implemented!')
-    c, loc, scale = phat
-    if c == 0:
-        return _gumbel_r_link(x, logsf, phat[1:], ix-1)
-    loglogP = log(-log(-expm1(logsf)))
-    if ix == 2:
-        #   link = -(x-loc)*c/expm1(c*log(-logP))
-        return -(x - loc) * c / expm1(c * loglogP)
-    if ix == 1:
-        return x + scale * expm1(c * loglogP) / c
-    raise IndexError('Index to the fixed parameter is out of bounds')
-
-
-def _genexpon_link(x, logsf, phat, ix):
-    a, b, c, loc, scale = phat
-    xn = (x - loc) / scale
-    fact1 = (xn + expm1(-c * xn) / c)
-    if ix == 0:
-        return b * fact1 + logsf  # a
-    if ix == 1:
-        return (a - logsf) / fact1  # b
-    if ix in [2, 3, 4]:
-        raise NotImplementedError('Only implemented for index in [0,1]!')
-    raise IndexError('Index to the fixed parameter is out of bounds')
-
-
-def _rayleigh_link(x, logsf, phat, ix):
-    if ix == 1:
-        return x - phat[0] / sqrt(-2.0 * logsf)
-    if ix == 0:
-        return x - phat[1] * sqrt(-2.0 * logsf)
-    raise IndexError('Index to the fixed parameter is out of bounds')
-
-
-def _trunclayleigh_link(x, logsf, phat, ix):
-    c, loc, scale = phat
-    if ix == 0:
-        xn = (x - loc) / scale
-        return - 2 * logsf / xn - xn / 2.0
-    if ix == 2:
-        return x - loc / (sqrt(c * c - 2 * logsf) - c)
-    if ix == 1:
-        return x - scale * (sqrt(c * c - 2 * logsf) - c)
-    raise IndexError('Index to the fixed parameter is out of bounds')
-
-
-LINKS = dict(expon=_expon_link,
-             weibull_min=_weibull_min_link,
-             frechet_r=_weibull_min_link,
-             genpareto=_genpareto_link,
-             genexpon=_genexpon_link,
-             gumbel_r=_gumbel_r_link,
-             rayleigh=_rayleigh_link,
-             trunclayleigh=_trunclayleigh_link,
-             genextreme=_genextreme_link,
-             exponweib=_exponweib_link,
-             burr=_burr_link)
-
-
-def chi2isf(p, df):
-    return special.chdtri(df, p)
-
-
-def chi2sf(x, df):
-    return special.chdtrc(df, x)
-
-
-def norm_ppf(q):
-    return special.ndtri(q)
-
-
-class Profile(object):
-    '''
-    Profile Log- likelihood or Product Spacing-function for phat[i].
-
-    Parameters
-    ----------
-    fit_dist : FitDistribution object
-        with ML or MPS estimated distribution parameters.
-    i : scalar integer
-        defining which distribution parameter to keep fixed in the
-        profiling process (default first non-fixed parameter)
-    pmin, pmax : real scalars
-        Interval for the parameter, phat[i] used in the optimization of the
-        profile function (default is based on the 100*(1-alpha)% confidence
-        interval computed with the delta method.)
-    n : scalar integer
-        Max number of points used in Lp (default 100)
-    alpha : real scalar
-        confidence coefficent (default 0.05)
-
-    Returns
-    -------
-    Lp : Profile log-likelihood function with parameters phat given
-        the data and phat[i],  i.e.,
-            Lp = max(log(f(phat| data, phat[i])))
-
-    Member methods
-    -------------
-    plot() : Plot profile function with 100(1-alpha)% confidence interval
-    get_bounds() : Return 100(1-alpha)% confidence interval
-
-    Member variables
-    ----------------
-    fit_dist : FitDistribution data object.
-    data : profile function values
-    args : profile function arguments
-    alpha : confidence coefficient
-    Lmax : Maximum value of profile function
-    alpha_cross_level :
-
-    PROFILE is a utility function for making inferences on a particular
-    component of the vector phat.
-    This is usually more accurate than using the delta method assuming
-    asymptotic normality of the ML estimator or the MPS estimator.
-
-    Examples
-    --------
-    # MLE
-    >>> import wafo.stats as ws
-    >>> R = ws.weibull_min.rvs(1,size=100);
-    >>> phat = FitDistribution(ws.weibull_min, R, 1, scale=1, floc=0.0)
-
-    # Better 90% CI for phat.par[i=0]
-    >>> profile_phat_i = Profile(phat, i=0)
-    >>> profile_phat_i.plot()
-    >>> phat_ci = profile_phat_i.get_bounds(alpha=0.1)
-
-    '''
-    def __init__(self, fit_dist, i=None, pmin=None, pmax=None, n=100,
-                 alpha=0.05):
-
-        self.fit_dist = fit_dist
-        self.pmin = pmin
-        self.pmax = pmax
-        self.n = n
-        self.alpha = alpha
-
-        self.data = None
-        self.args = None
-
-        self._set_indexes(fit_dist, i)
-        method = fit_dist.method.lower()
-        self._set_plot_labels(method)
-
-        Lmax = self._loglike_max(fit_dist, method)
-        self.Lmax = Lmax
-        self.alpha_Lrange = 0.5 * chi2isf(self.alpha, 1)
-        self.alpha_cross_level = Lmax - self.alpha_Lrange
-
-        self._set_profile()
-
-    def _set_plot_labels(self, method, title='', xlabel=''):
-        if not title:
-            title = '{:s} params'.format(self.fit_dist.dist.name)
-        if not xlabel:
-            xlabel = 'phat[{}]'.format(np.ravel(self.i_fixed)[0])
-        percent = 100 * (1.0 - self.alpha)
-        self.title = '{:g}% CI for {:s}'.format(percent, title)
-        like_txt = 'likelihood' if method == 'ml' else 'product spacing'
-        self.ylabel = 'Profile log' + like_txt
-        self.xlabel = xlabel
-
-    @staticmethod
-    def _loglike_max(fit_dist, method):
-        if method.startswith('ml'):
-            Lmax = fit_dist.LLmax
-        elif method.startswith('mps'):
-            Lmax = fit_dist.LPSmax
-        else:
-            raise ValueError(
-                "PROFILE is only valid for ML- or MPS- estimators")
-        return Lmax
-
-    @staticmethod
-    def _default_i_fixed(fit_dist):
-        try:
-            i0 = 1 - np.isfinite(fit_dist.par_fix).argmax()
-        except Exception:
-            i0 = 0
-        return i0
-
-    @staticmethod
-    def _get_not_fixed_mask(fit_dist):
-        if fit_dist.par_fix is None:
-            isnotfixed = np.ones(fit_dist.par.shape, dtype=bool)
-        else:
-            isnotfixed = 1 - np.isfinite(fit_dist.par_fix)
-        return isnotfixed
-
-    def _check_i_fixed(self):
-        if self.i_fixed not in self.i_notfixed:
-            raise IndexError("Index i must be equal to an index to one of " +
-                             "the free parameters.")
-
-    def _set_indexes(self, fit_dist, i):
-        if i is None:
-            i = self._default_i_fixed(fit_dist)
-        self.i_fixed = np.atleast_1d(i)
-        isnotfixed = self._get_not_fixed_mask(fit_dist)
-        self.i_notfixed = nonzero(isnotfixed)
-        self._check_i_fixed()
-        isfree = isnotfixed
-        isfree[self.i_fixed] = False
-        self.i_free = nonzero(isfree)
-
-    @staticmethod
-    def _local_link(fix_par, par):
-        """
-        Return fixed distribution parameter
-        """
-        return fix_par
-
-    def _correct_Lmax(self, Lmax, free_par, fix_par):
-
-        if Lmax > self.Lmax:  # foundNewphat = True
-            par_old = str(self._par)
-            dL = Lmax - self.Lmax
-            self.alpha_cross_level += dL
-            self.Lmax = Lmax
-            par = self._par.copy()
-            par[self.i_free] = free_par
-            par[self.i_fixed] = fix_par
-            self.best_par = par
-            self._par = par
-
-            warnings.warn(
-                'The fitted parameters does not provide the optimum fit. ' +
-                'Something wrong with fit ' +
-                '(par = {}, par_old= {}, dl = {})'.format(str(par), par_old,
-                                                          dL))
-
-    def _profile_optimum(self, phatfree0, p_opt):
-        phatfree = optimize.fmin(self._profile_fun, phatfree0, args=(p_opt,),
-                                 disp=0)
-        Lmax = -self._profile_fun(phatfree, p_opt)
-        self._correct_Lmax(Lmax, phatfree, p_opt)
-        return Lmax, phatfree
-
-    def _get_p_opt(self):
-        return self._par[self.i_fixed]
-
-    def _set_profile(self):
-        self._par = self.fit_dist.par.copy()
-
-        # Set up variable to profile and _local_link function
-        p_opt = self._get_p_opt()
-
-        phatfree = self._par[self.i_free].copy()
-
-        pvec = self._get_pvec(phatfree, p_opt)
-
-        self.data = np.ones_like(pvec) * nan
-        k1 = (pvec >= p_opt).argmax()
-
-        for size, step in ((-1, -1), (np.size(pvec), 1)):
-            phatfree = self._par[self.i_free].copy()
-            for ix in range(k1, size, step):
-                Lmax, phatfree = self._profile_optimum(phatfree, pvec[ix])
-                self.data[ix] = Lmax
-                if ix != k1 and Lmax < self.alpha_cross_level:
-                    break
-        np.putmask(pvec, np.isnan(self.data), nan)
-        self.args = pvec
-
-        self._prettify_profile()
-
-    def _prettify_profile(self):
-        pvec = self.args
-        ix = nonzero(np.isfinite(pvec))
-        self.data = self.data[ix]
-        self.args = pvec[ix]
-        cond = self.data == -np.inf
-
-        if np.any(cond):
-            ind, = cond.nonzero()
-            self.data.put(ind, floatinfo.min / 2.0)
-            ind1 = np.where(ind == 0, ind, ind - 1)
-            cl = self.alpha_cross_level - self.alpha_Lrange / 2.0
-            try:
-                t0 = ecross(self.args, self.data, ind1, cl)
-                self.data.put(ind, cl)
-                self.args.put(ind, t0)
-            except IndexError as err:
-                warnings.warn(str(err))
-
-    def _get_variance(self):
-        invfun = getattr(self, '_myinvfun', None)
-        if invfun is not None:
-            i_notfixed = self.i_notfixed
-            pcov = self.fit_dist.par_cov[i_notfixed, :][:, i_notfixed]
-            gradfun = nd.Gradient(invfun)
-            phatv = self._par
-            drl = gradfun(phatv[i_notfixed])
-            pvar = np.sum(np.dot(drl, pcov) * drl)
-            return pvar
-        pvar = self.fit_dist.par_cov[self.i_fixed, :][:, self.i_fixed]
-        return pvar
-
-    def _approx_p_min_max(self, p_opt):
-        pvar = self._get_variance()
-        if pvar <= 1e-5 or np.isnan(pvar):
-            pvar = max(abs(p_opt) * 0.5, 0.2)
-        pvar = max(pvar, 0.1)
-        p_crit = -norm_ppf(self.alpha / 2.0) * sqrt(np.ravel(pvar)) * 1.5
-        return p_opt - p_crit * 5, p_opt + p_crit * 5
-
-    def _p_min_max(self, phatfree0, p_opt):
-        p_low, p_up = self._approx_p_min_max(p_opt)
-        pmin, pmax = self.pmin, self.pmax
-        if pmin is None:
-            pmin = self._search_p_min_max(phatfree0, p_low, p_opt, 'min')
-        if pmax is None:
-            pmax = self._search_p_min_max(phatfree0, p_up, p_opt, 'max')
-        return pmin, pmax
-
-    def _adaptive_pvec(self, p_opt, pmin, pmax):
-        p_crit_low = (p_opt - pmin) / 5
-        p_crit_up = (pmax - p_opt) / 5
-        n4 = np.floor(self.n / 4.0)
-        a, b = p_opt - p_crit_low, p_opt + p_crit_up
-        pvec1 = np.linspace(pmin, a, n4 + 1)
-        pvec2 = np.linspace(a, b, self.n - 2 * n4)
-        pvec3 = np.linspace(b, pmax, n4 + 1)
-        pvec = np.unique(np.hstack((pvec1, p_opt, pvec2, pvec3)))
-        return pvec
-
-    def _get_pvec(self, phatfree0, p_opt):
-        ''' return proper interval for the variable to profile
-        '''
-        if self.pmin is None or self.pmax is None:
-            pmin, pmax = self._p_min_max(phatfree0, p_opt)
-            return self._adaptive_pvec(p_opt, pmin, pmax)
-        return np.linspace(self.pmin, self.pmax, self.n)
-
-    def _update_p_opt(self, p_minmax_opt, dp, Lmax, p_minmax, j):
-        # print((dp, p_minmax, p_minmax_opt, Lmax))
-        converged = False
-        if np.isnan(Lmax):
-            dp *= 0.33
-        elif Lmax < self.alpha_cross_level - self.alpha_Lrange * 5 * (j + 1):
-            p_minmax_opt = p_minmax
-            dp *= 0.33
-        elif Lmax < self.alpha_cross_level:
-            p_minmax_opt = p_minmax
-            converged = True
-        else:
-            dp *= 1.67
-        return p_minmax_opt, dp, converged
-
-    def _search_p_min_max(self, phatfree0, p_minmax0, p_opt, direction):
-        phatfree = phatfree0.copy()
-        sign = dict(min=-1, max=1)[direction]
-        dp = np.maximum(sign*(p_minmax0 - p_opt) / 40, 0.01) * 10
-        Lmax, phatfree = self._profile_optimum(phatfree, p_opt)
-        p_minmax_opt = p_minmax0
-        j = 0
-        converged = False
-        # for j in range(51):
-        while j < 51 and not converged:
-            j += 1
-            p_minmax = p_opt + sign * dp
-            Lmax, phatfree = self._profile_optimum(phatfree, p_minmax)
-            p_minmax_opt, dp, converged = self._update_p_opt(p_minmax_opt, dp,
-                                                             Lmax, p_minmax, j)
-        _assert_warn(j < 50, 'Exceeded max iterations. '
-                     '(p_{0}0={1}, p_{0}={2}, p={3})'.format(direction,
-                                                             p_minmax0,
-                                                             p_minmax_opt,
-                                                             p_opt))
-        # print('search_pmin iterations={}'.format(j))
-        return p_minmax_opt
-
-    def _profile_fun(self, free_par, fix_par):
-        ''' Return negative of loglike or logps function
-
-           free_par - vector of free parameters
-           fix_par  - fixed parameter, i.e., either quantile (return level),
-                      probability (return period) or distribution parameter
-        '''
-        par = self._par.copy()
-        par[self.i_free] = free_par
-
-        par[self.i_fixed] = self._local_link(fix_par, par)
-        return self.fit_dist.fitfun(par)
-
-    def _check_bounds(self, cross_level, ind, n):
-        if n == 0:
-            warnings.warn('Number of crossings is zero, i.e., upper and lower '
-                          'bound is not found!')
-            bounds = self.pmin, self.pmax
-        elif n == 1:
-            x0 = ecross(self.args, self.data, ind, cross_level)
-            is_upcrossing = self.data[ind] < self.data[ind + 1]
-            if is_upcrossing:
-                bounds = x0, self.pmax
-                warnings.warn('Upper bound is larger')
-            else:
-                bounds = self.pmin, x0
-                warnings.warn('Lower bound is smaller')
-        else:
-            warnings.warn('Number of crossings too large! Something is wrong!')
-            bounds = ecross(self.args, self.data, ind[[0, -1]], cross_level)
-        return bounds
-
-    def get_bounds(self, alpha=0.05):
-        '''Return confidence interval for profiled parameter
-        '''
-        _assert_warn(self.alpha <= alpha, 'Might not be able to return bounds '
-                     'with alpha less than {}'.format(self.alpha))
-
-        cross_level = self.Lmax - 0.5 * chi2isf(alpha, 1)
-        ind = findcross(self.data, cross_level)
-        n = len(ind)
-        if n == 2:
-            bounds = ecross(self.args, self.data, ind, cross_level)
-        else:
-            bounds = self._check_bounds(cross_level, ind, n)
-        return bounds
-
-    def plot(self, axis=None):
-        '''
-        Plot profile function for p_opt with 100(1-alpha)% confidence interval.
-        '''
-        if axis is None:
-            axis = plt.gca()
-
-        p_ci = self.get_bounds(self.alpha)
-        axis.plot(
-            self.args, self.data,
-            p_ci, [self.Lmax, ] * 2, 'r--',
-            p_ci, [self.alpha_cross_level, ] * 2, 'r--')
-        ymax = self.Lmax + self.alpha_Lrange/10
-        ymin = self.alpha_cross_level - self.alpha_Lrange/10
-        axis.vlines(p_ci, ymin=ymin, ymax=self.Lmax,
-                    color='r', linestyles='--')
-        p_opt = self._get_p_opt()
-        axis.vlines(p_opt, ymin=ymin, ymax=self.Lmax,
-                    color='g', linestyles='--')
-        axis.set_title(self.title)
-        axis.set_ylabel(self.ylabel)
-        axis.set_xlabel(self.xlabel)
-        axis.set_ylim(ymin=ymin, ymax=ymax)
-
-
-def plot_all_profiles(phats, plot=None):
-    def _remove_title_or_ylabel(plt, n, j):
-        if j != 0:
-            plt.title('')
-        if j != n // 2:
-            plt.ylabel('')
-
-    def _profile(phats, k):
-        profile_phat_k = Profile(phats, i=k)
-        m = 0
-        while hasattr(profile_phat_k, 'best_par') and m < 7:
-            # iterate to find optimum phat!
-            phats.fit(*profile_phat_k.best_par)
-            profile_phat_k = Profile(phats, i=k)
-            m += 1
-
-        return profile_phat_k
-
-    if plot is None:
-        plot = plt
-
-    if phats.par_fix:
-        indices = phats.i_notfixed
-    else:
-        indices = np.arange(len(phats.par))
-    n = len(indices)
-    for j, k in enumerate(indices):
-        plt.subplot(n, 1, j+1)
-        profile_phat_k = _profile(phats, k)
-        profile_phat_k.plot()
-        _remove_title_or_ylabel(plt, n, j)
-    plot.subplots_adjust(hspace=0.5)
-    par_txt = ('{:1.2g}, '*len(phats.par))[:-2].format(*phats.par)
-    plot.suptitle('phat = [{}] (fit metod: {})'.format(par_txt, phats.method))
-    return phats
-
-
-class ProfileQuantile(Profile):
-    '''
-    Profile Log- likelihood or Product Spacing-function for quantile.
-
-    Parameters
-    ----------
-    fit_dist : FitDistribution object
-        with ML or MPS estimated distribution parameters.
-    x : real scalar
-        Quantile (return value)
-    i : scalar integer
-        defining which distribution parameter to keep fixed in the
-        profiling process (default first non-fixed parameter)
-    pmin, pmax : real scalars
-        Interval for the parameter, x, used in the
-        optimization of the profile function (default is based on the
-        100*(1-alpha)% confidence interval computed with the delta method.)
-    n : scalar integer
-        Max number of points used in Lp (default 100)
-    alpha : real scalar
-        confidence coefficent (default 0.05)
-    link : function connecting the x-quantile and the survival probability
-        (sf) with the fixed distribution parameter, i.e.:
-        self.par[i] = link(x, logsf, self.par, i), where
-            logsf = log(Prob(X>x;phat)).
-        (default is fetched from the LINKS dictionary)
-
-    Returns
-    -------
-    Lp : Profile log-likelihood function with parameters phat given
-        the data, phat[i] and quantile (x)  i.e.,
-            Lp = max(log(f(phat|data,phat(i),x)))
-
-    Member methods
-    -------------
-    plot() : Plot profile function with 100(1-alpha)% confidence interval
-    get_bounds() : Return 100(1-alpha)% confidence interval
-
-    Member variables
-    ----------------
-    fit_dist : FitDistribution data object.
-    data : profile function values
-    args : profile function arguments
-    alpha : confidence coefficient
-    Lmax : Maximum value of profile function
-    alpha_cross_level :
-
-    ProfileQuantile is a utility function for making inferences on the
-    quantile, x.
-    This is usually more accurate than using the delta method assuming
-    asymptotic normality of the ML estimator or the MPS estimator.
-
-    Examples
-    --------
-    # MLE
-    >>> import wafo.stats as ws
-    >>> R = ws.weibull_min.rvs(1,size=100);
-    >>> phat = FitDistribution(ws.weibull_min, R, 1, scale=1, floc=0.0)
-
-    >>> sf = 1./990
-    >>> x = phat.isf(sf)
-
-    # 80% CI for x
-    >>> profile_x = ProfileQuantile(phat, x)
-    >>> profile_x.plot()
-    >>> x_ci = profile_x.get_bounds(alpha=0.2)
-    '''
-    def __init__(self, fit_dist, x, i=None, pmin=None, pmax=None, n=100,
-                 alpha=0.05, link=None):
-        self.x = x
-        self.log_sf = fit_dist.logsf(x)
-        if link is None:
-            link = LINKS.get(fit_dist.dist.name)
-        self.link = link
-        super(ProfileQuantile, self).__init__(fit_dist, i=i, pmin=pmin,
-                                              pmax=pmax, n=100, alpha=alpha)
-
-    def _get_p_opt(self):
-        return self.x
-
-    def _local_link(self, fixed_x, par):
-        """
-        Return fixed distribution parameter from fixed quantile
-        """
-        fix_par = self.link(fixed_x, self.log_sf, par, self.i_fixed)
-        return fix_par
-
-    def _myinvfun(self, phatnotfixed):
-        mphat = self._par.copy()
-        mphat[self.i_notfixed] = phatnotfixed
-        prb = exp(self.log_sf)
-        return self.fit_dist.dist.isf(prb, *mphat)
-
-    def _set_plot_labels(self, method, title='', xlabel='x'):
-        title = '{:s} quantile'.format(self.fit_dist.dist.name)
-        super(ProfileQuantile, self)._set_plot_labels(method, title, xlabel)
-
-
-class ProfileProbability(Profile):
-    ''' Profile Log- likelihood or Product Spacing-function probability.
-
-    Parameters
-    ----------
-    fit_dist : FitDistribution object
-        with ML or MPS estimated distribution parameters.
-    logsf : real scalar
-        logarithm of survival probability
-    i : scalar integer
-        defining which distribution parameter to keep fixed in the
-        profiling process (default first non-fixed parameter)
-    pmin, pmax : real scalars
-        Interval for the parameter, log_sf, used in the
-        optimization of the profile function (default is based on the
-        100*(1-alpha)% confidence interval computed with the delta method.)
-    n : scalar integer
-        Max number of points used in Lp (default 100)
-    alpha : real scalar
-        confidence coefficent (default 0.05)
-    link : function connecting the x-quantile and the survival probability
-        (sf) with the fixed distribution parameter, i.e.:
-        self.par[i] = link(x, logsf, self.par, i), where
-            logsf = log(Prob(X>x;phat)).
-        (default is fetched from the LINKS dictionary)
-
-    Returns
-    -------
-    Lp : Profile log-likelihood function with parameters phat given
-        the data, phat[i] and quantile (x)  i.e.,
-            Lp = max(log(f(phat|data,phat(i),x)))
-
-    Member methods
-    -------------
-    plot() : Plot profile function with 100(1-alpha)% confidence interval
-    get_bounds() : Return 100(1-alpha)% confidence interval
-
-    Member variables
-    ----------------
-    fit_dist : FitDistribution data object.
-    data : profile function values
-    args : profile function arguments
-    alpha : confidence coefficient
-    Lmax : Maximum value of profile function
-    alpha_cross_level :
-
-    ProfileProbability is a utility function for making inferences the survival
-    probability (sf).
-    This is usually more accurate than using the delta method assuming
-    asymptotic normality of the ML estimator or the MPS estimator.
-
-    Examples
-    --------
-    # MLE
-    >>> import wafo.stats as ws
-    >>> R = ws.weibull_min.rvs(1,size=100);
-    >>> phat = FitDistribution(ws.weibull_min, R, 1, scale=1, floc=0.0)
-
-    >>> sf = 1./990
-
-    # 80% CI for sf
-    >>> profile_logsf = ProfileProbability(phat, np.log(sf))
-    >>> profile_logsf.plot()
-    >>> logsf_ci = profile_logsf.get_bounds(alpha=0.2)
-    '''
-    def __init__(self, fit_dist, logsf, i=None, pmin=None, pmax=None, n=100,
-                 alpha=0.05, link=None):
-        self.x = fit_dist.isf(np.exp(logsf))
-        self.log_sf = logsf
-        if link is None:
-            link = LINKS.get(fit_dist.dist.name)
-        self.link = link
-        super(ProfileProbability, self).__init__(fit_dist, i=i, pmin=pmin,
-                                                 pmax=pmax, n=100, alpha=alpha)
-
-    def _get_p_opt(self):
-        return self.log_sf
-
-    def _local_link(self, fixed_log_sf, par):
-        """
-        Return fixed distribution parameter from fixed log_sf
-        """
-        fix_par = self.link(self.x, fixed_log_sf, par, self.i_fixed)
-        return fix_par
-
-    def _myinvfun(self, phatnotfixed):
-        """_myprbfun"""
-        mphat = self._par.copy()
-        mphat[self.i_notfixed] = phatnotfixed
-        logsf = self.fit_dist.dist.logsf(self.x, *mphat)
-        return np.where(np.isfinite(logsf), logsf, np.nan)
-
-    def _set_plot_labels(self, method, title='', xlabel=''):
-        title = '{:s} probability'.format(self.fit_dist.dist.name)
-        xlabel = 'log(sf)'
-        super(ProfileProbability, self)._set_plot_labels(method, title, xlabel)
 
 
 class FitDistribution(rv_frozen):
