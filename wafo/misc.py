'''
Misc
'''
from __future__ import absolute_import, division
import sys
import fractions
import numpy as np
from numpy import (
    meshgrid,
    abs, amax, any, logical_and, arange, linspace, atleast_1d,
    asarray, ceil, floor, frexp, hypot,
    sqrt, arctan2, sin, cos, exp, log, log1p, mod, diff,
    finfo, inf, pi, interp, isscalar, zeros, ones, linalg,
    r_, sign, unique, hstack, vstack, nonzero, where, extract)
from scipy.special import gammaln
from scipy.integrate import trapz, simps
import warnings
from time import strftime, gmtime
from numdifftools.extrapolation import dea3  # @UnusedImport
from .plotbackend import plotbackend
from collections import Callable
try:
    from . import c_library as clib  # @UnresolvedImport
except ImportError:
    warnings.warn('c_library not found. Check its compilation.')
    clib = None
floatinfo = finfo(float)
_TINY = np.finfo(float).tiny
_EPS = np.finfo(float).eps

__all__ = ['now', 'spaceline', 'narg_smallest', 'args_flat', 'is_numlike',
           'JITImport', 'DotDict', 'Bunch', 'printf', 'sub_dict_select',
           'parse_kwargs', 'detrendma', 'ecross', 'findcross', 'findextrema',
           'findpeaks', 'findrfc', 'rfcfilter', 'findtp', 'findtc',
           'findoutliers', 'common_shape', 'argsreduce', 'stirlerr',
           'getshipchar', 'dea3',
           'betaloge', 'gravity', 'nextpow2', 'discretize', 'polar2cart',
           'cart2polar', 'meshgrid', 'ndgrid', 'trangood', 'tranproc',
           'plot_histgrm', 'num2pistr', 'test_docstrings', 'lazywhere',
           'piecewise',
           'valarray']


def valarray(shape, value=np.NaN, typecode=None):
    """Return an array of all value.
    """
    if typecode is None:
        typecode = bool
    out = ones(shape, dtype=typecode) * value

    if not isinstance(out, np.ndarray):
        out = asarray(out)
    return out


def piecewise(condlist, funclist, xi=None, fill_value=0.0, args=(), **kw):
    """
    Evaluate a piecewise-defined function.

    Given a set of conditions and corresponding functions, evaluate each
    function on the input data wherever its condition is true.

    Parameters
    ----------
    condlist : list of bool arrays
        Each boolean array corresponds to a function in `funclist`.  Wherever
        `condlist[i]` is True, `funclist[i](x0,x1,...,xn)` is used as the
        output value. Each boolean array in `condlist` selects a piece of `xi`,
        and should therefore be of the same shape as `xi`.

        The length of `condlist` must correspond to that of `funclist`.
        If one extra function is given, i.e. if
        ``len(funclist) - len(condlist) == 1``, then that extra function
        is the default value, used wherever all conditions are false.
    funclist : list of callables, f(*(xi + args), **kw), or scalars
        Each function is evaluated over `x` wherever its corresponding
        condition is True.  It should take an array as input and give an array
        or a scalar value as output.  If, instead of a callable,
        a scalar is provided then a constant function (``lambda x: scalar``) is
        assumed.
    xi : tuple
        input arguments to the functions in funclist, i.e., (x0, x1,...., xn)
    fill_value : scalar
        fill value for out of range values. Default 0.
    args : tuple, optional
        Any further arguments given here passed to the functions
        upon execution, i.e., if called ``piecewise(..., ..., args=(1, 'a'))``,
        then each function is called as ``f(x0, x1,..., xn, 1, 'a')``.
    kw : dict, optional
        Keyword arguments used in calling `piecewise` are passed to the
        functions upon execution, i.e., if called
        ``piecewise(..., ..., lambda=1)``, then each function is called as
        ``f(x0, x1,..., xn, lambda=1)``.

    Returns
    -------
    out : ndarray
        The output is the same shape and type as x and is found by
        calling the functions in `funclist` on the appropriate portions of `x`,
        as defined by the boolean arrays in `condlist`.  Portions not covered
        by any condition have undefined values.


    See Also
    --------
    choose, select, where

    Notes
    -----
    This is similar to choose or select, except that functions are
    evaluated on elements of `xi` that satisfy the corresponding condition from
    `condlist`.

    The result is::

          |--
          |funclist[0](x0[condlist[0]],x1[condlist[0]],...,xn[condlist[0]])
    out = |funclist[1](x0[condlist[1]],x1[condlist[1]],...,xn[condlist[1]])
          |...
          |funclist[n2](x0[condlist[n2]],x1[condlist[n2]],...,xn[condlist[n2]])
          |--

    Examples
    --------
    Define the sigma function, which is -1 for ``x < 0`` and +1 for ``x >= 0``.

    >>> x = np.linspace(-2.5, 2.5, 6)
    >>> piecewise([x < 0, x >= 0], [-1, 1])
    array([-1., -1., -1.,  1.,  1.,  1.])

    Define the absolute value, which is ``-x`` for ``x <0`` and ``x`` for
    ``x >= 0``.

    >>> piecewise([x < 0, x >= 0], [lambda x: -x, lambda x: x], xi=(x,))
    array([ 2.5,  1.5,  0.5,  0.5,  1.5,  2.5])

    Define the absolute value, which is ``-x*y`` for ``x*y <0`` and ``x*y`` for
    ``x*y >= 0``
    >>> X, Y = np.meshgrid(x, x)
    >>> piecewise([X * Y < 0, ], [lambda x, y: -x * y, lambda x, y: x * y],
    ...           xi=(X, Y))
    array([[ 6.25,  3.75,  1.25,  1.25,  3.75,  6.25],
           [ 3.75,  2.25,  0.75,  0.75,  2.25,  3.75],
           [ 1.25,  0.75,  0.25,  0.25,  0.75,  1.25],
           [ 1.25,  0.75,  0.25,  0.25,  0.75,  1.25],
           [ 3.75,  2.25,  0.75,  0.75,  2.25,  3.75],
           [ 6.25,  3.75,  1.25,  1.25,  3.75,  6.25]])
    """
    def otherwise_condition(condlist):
        return ~np.logical_or.reduce(condlist, axis=0)

    def check_shapes(condlist, funclist):
        nc, nf = len(condlist), len(funclist)
        if nc not in [nf-1, nf]:
            raise ValueError("function list and condition list" +
                             " must be the same length")

    check_shapes(condlist, funclist)

    condlist = np.broadcast_arrays(*condlist)
    if len(condlist) == len(funclist)-1:
        condlist.append(otherwise_condition(condlist))
    if xi is None:
        arrays = ()
        dtype = np.result_type(*funclist)
        shape = condlist[0].shape
    else:
        if not isinstance(xi, tuple):
            xi = (xi,)
        arrays = np.broadcast_arrays(*xi)
        dtype = np.result_type(*arrays)
        shape = arrays[0].shape

<<<<<<< HEAD
    if xi is None:
        arrays = ()
        dtype = np.result_type(*funclist)
    else:
        if not isinstance(xi, tuple):
            xi = (xi,)
        arrays = np.broadcast_arrays(*xi)
        dtype = np.result_type(*arrays)

    out = valarray(condlist[0].shape, fill_value, dtype)
=======
    out = valarray(shape, fill_value, dtype)
>>>>>>> f023c6af
    for cond, func in zip(condlist, funclist):
        if isinstance(func, Callable):
            temp = tuple(np.extract(cond, arr) for arr in arrays) + args
            np.place(out, cond, func(*temp, **kw))
<<<<<<< HEAD
        else:  # func is a scalar value or array
=======
        else:  # func is a scalar value or a list
>>>>>>> f023c6af
            np.putmask(out, cond, func)
    return out


def lazywhere(cond, arrays, f, fillvalue=None, f2=None):
    """
    np.where(cond, x, fillvalue) always evaluates x even where cond is False.
    This one only evaluates f(arr1[cond], arr2[cond], ...).
    For example,
    >>> a, b = np.array([1, 2, 3, 4]), np.array([5, 6, 7, 8])
    >>> def f(a, b):
    ...     return a*b
    >>> lazywhere(a > 2, (a, b), f, np.nan)
    array([ nan,  nan,  21.,  32.])

    Notice it assumes that all `arrays` are of the same shape, or can be
    broadcasted together.

    """
    if fillvalue is None:
        if f2 is None:
            raise ValueError("One of (fillvalue, f2) must be given.")
        else:
            fillvalue = np.nan
    else:
        if f2 is not None:
            raise ValueError("Only one of (fillvalue, f2) can be given.")

    arrays = np.broadcast_arrays(*arrays)
    temp = tuple(np.extract(cond, arr) for arr in arrays)
    out = valarray(np.shape(arrays[0]), value=fillvalue)
    np.place(out, cond, f(*temp))
    if f2 is not None:
        temp = tuple(np.extract(~cond, arr) for arr in arrays)
        np.place(out, ~cond, f2(*temp))

    return out


def rotation_matrix(heading, pitch, roll):
    '''

    Examples
    >>> import numpy as np
    >>> rotation_matrix(heading=0, pitch=0, roll=0)
    array([[ 1.,  0.,  0.],
           [ 0.,  1.,  0.],
           [ 0.,  0.,  1.]])

    >>> np.all(np.abs(rotation_matrix(heading=180, pitch=0, roll=0)-
    ... np.array([[ -1.000000e+00,  -1.224647e-16,   0.000000e+00],
    ...       [  1.224647e-16,  -1.000000e+00,   0.000000e+00],
    ...       [ -0.000000e+00,   0.000000e+00,   1.000000e+00]]))<1e-7)
    True
    >>> np.all(np.abs(rotation_matrix(heading=0, pitch=180, roll=0)-
    ... np.array([[ -1.000000e+00,   0.000000e+00,   1.224647e-16],
    ...       [ -0.000000e+00,   1.000000e+00,   0.000000e+00],
    ...       [ -1.224647e-16,  -0.000000e+00,  -1.000000e+00]]))<1e-7)
    True
    >>> np.all(np.abs(rotation_matrix(heading=0, pitch=0, roll=180)-
    ... np.array([[  1.000000e+00,   0.000000e+00,   0.000000e+00],
    ...       [  0.000000e+00,  -1.000000e+00,  -1.224647e-16],
    ...       [ -0.000000e+00,   1.224647e-16,  -1.000000e+00]]))<1e-7)
    True
    '''
    data = np.diag(np.ones(3))  # No transform if H=P=R=0
    if heading != 0 or pitch != 0 or roll != 0:
        deg2rad = np.pi / 180
        H = heading * deg2rad
        P = pitch * deg2rad
        R = roll * deg2rad  # Convert to radians

        data.put(0, cos(H) * cos(P))
        data.put(1, cos(H) * sin(P) * sin(R) - sin(H) * cos(R))
        data.put(2, cos(H) * sin(P) * cos(R) + sin(H) * sin(R))
        data.put(3, sin(H) * cos(P))
        data.put(4, sin(H) * sin(P) * sin(R) + cos(H) * cos(R))
        data.put(5, sin(H) * sin(P) * cos(R) - cos(H) * sin(R))
        data.put(6, -sin(P))
        data.put(7, cos(P) * sin(R))
        data.put(8, cos(P) * cos(R))
    return data


def rotate(x, y, z, heading=0, pitch=0, roll=0):
    rot_param = rotation_matrix(heading, pitch, roll).ravel()
    X = x * rot_param[0] + y * rot_param[1] + z * rot_param[2]
    Y = x * rot_param[3] + y * rot_param[4] + z * rot_param[5]
    Z = x * rot_param[6] + y * rot_param[7] + z * rot_param[8]
    return X, Y, Z


def rotate_2d(x, y, angle_deg):
    '''
    Rotate points in the xy cartesian plane counter clockwise

    Examples
    --------
    >>> rotate_2d(x=1, y=0, angle_deg=0)
    (1.0, 0.0)
    >>> rotate_2d(x=1, y=0, angle_deg=90)
    (6.123233995736766e-17, 1.0)
    >>> rotate_2d(x=1, y=0, angle_deg=180)
    (-1.0, 1.2246467991473532e-16)
    >>> rotate_2d(x=1, y=0, angle_deg=360)
    (1.0, -2.4492935982947064e-16)
    '''
    angle_rad = angle_deg * pi / 180
    ch = cos(angle_rad)
    sh = sin(angle_rad)
    return ch * x - sh * y, sh * x + ch * y


def now(show_seconds=True):
    '''
    Return current date and time as a string
    '''
    if show_seconds:
        return strftime("%a, %d %b %Y %H:%M:%S", gmtime())
    else:
        return strftime("%a, %d %b %Y %H:%M", gmtime())


def _assert(cond, txt=''):
    if not cond:
        raise ValueError(txt)


def spaceline(start_point, stop_point, num=10):
    '''Return `num` evenly spaced points between the start and stop points.

    Parameters
    ----------
    start_point : vector, size=3
        The starting point of the sequence.
    stop_point : vector, size=3
        The end point of the sequence.
    num : int, optional
        Number of samples to generate. Default is 10.

    Returns
    -------
    space_points : ndarray of shape n x 3
        There are `num` equally spaced points in the closed interval
        ``[start, stop]``.

    See Also
    --------
    linspace : similar to spaceline, but in 1D.
    arange : Similiar to `linspace`, but uses a step size (instead of the
             number of samples).
    logspace : Samples uniformly distributed in log space.

    Example
    -------
    >>> import wafo.misc as pm
    >>> pm.spaceline((2,0,0), (3,0,0), num=5)
    array([[ 2.  ,  0.  ,  0.  ],
           [ 2.25,  0.  ,  0.  ],
           [ 2.5 ,  0.  ,  0.  ],
           [ 2.75,  0.  ,  0.  ],
           [ 3.  ,  0.  ,  0.  ]])
    '''
    num = int(num)
    e1, e2 = np.atleast_1d(start_point, stop_point)
    e2m1 = e2 - e1
    length = np.sqrt((e2m1 ** 2).sum())
    # length = sqrt((E2[0]-E1(1))^2 + (E2(2)-E1(2))^2 + (E2(3)-E1(3))^2)
    C = e2m1 / length
    delta = length / float(num - 1)
    return np.array([e1 + n * delta * C for n in range(num)])


def narg_smallest(n, arr):
    ''' Return the n smallest indicis to the arr
    '''
    return np.array(arr).argsort()[:n]


def args_flat(*args):
    '''
    Return x,y,z positions as a N x 3 ndarray

    Parameters
    ----------
    pos : array-like, shape N x 3
        [x,y,z] positions
    or

    x,y,z : array-like
        [x,y,z] positions

    Returns
    ------
    pos : ndarray, shape N x 3
        [x,y,z] positions
    common_shape : None or tuple
        common shape of x, y and z variables if given as triple input.

    Examples
    --------
    >>> x = [1,2,3]
    >>> pos, c_shape =args_flat(x,2,3)
    >>> pos
    array([[1, 2, 3],
           [2, 2, 3],
           [3, 2, 3]])
    >>> c_shape
    (3,)
    >>> pos1, c_shape1 = args_flat([1,2,3])
    >>> pos1
    array([[1, 2, 3]])
    >>> c_shape1 is None
    True
    >>> pos1, c_shape1 = args_flat(1,2,3)
    >>> pos1
    array([[1, 2, 3]])
    >>> c_shape1
    ()
    >>> pos1, c_shape1 = args_flat([1],2,3)
    >>> pos1
    array([[1, 2, 3]])
    >>> c_shape1
    (1,)

    '''
    nargin = len(args)

    if (nargin == 1):  # pos
        pos = np.atleast_2d(args[0])
        _assert((pos.shape[1] == 3) and (pos.ndim == 2),
                'POS array must be of shape N x 3!')
        return pos, None
    elif nargin == 3:
        x, y, z = np.broadcast_arrays(*args[:3])
        c_shape = x.shape
        return np.vstack((x.ravel(), y.ravel(), z.ravel())).T, c_shape
    else:
        raise ValueError('Number of arguments must be 1 or 3!')


def index2sub(shape, index, order='C'):
    '''
    Returns Multiple subscripts from linear index.

    Parameters
    ----------
    shape : array-like
        shape of array
    index :
        linear index into array
    order : {'C','F'}, optional
        The order of the linear index.
        'C' means C (row-major) order.
        'F' means Fortran (column-major) order.
        By default, 'C' order is used.

    This function is used to determine the equivalent subscript values
    corresponding to a given single index into an array.

    Example
    -------
    >>> shape = (3,3,4)
    >>> a = np.arange(np.prod(shape)).reshape(shape)
    >>> order = 'C'
    >>> a[1, 2, 3]
    23
    >>> i = sub2index(shape, 1, 2, 3, order=order)
    >>> a.ravel(order)[i]
    23
    >>> index2sub(shape, i, order=order)
    (1, 2, 3)

    See also
    --------
    sub2index
    '''
    return np.unravel_index(index, shape, order=order)


def sub2index(shape, *subscripts, **kwds):
    '''
    Returns linear index from multiple subscripts.

    Parameters
    ----------
    shape : array-like
        shape of array
    *subscripts :
        subscripts into array
    order : {'C','F'}, optional
        The order of the linear index.
        'C' means C (row-major) order.
        'F' means Fortran (column-major) order.
        By default, 'C' order is used.

    This function is used to determine the equivalent single index
    corresponding to a given set of subscript values into an array.

    Example
    -------
    >>> shape = (3,3,4)
    >>> a = np.arange(np.prod(shape)).reshape(shape)
    >>> order = 'C'
    >>> i = sub2index(shape, 1, 2, 3, order=order)
    >>> a[1, 2, 3]
    23
    >>> a.ravel(order)[i]
    23
    >>> index2sub(shape, i, order=order)
    (1, 2, 3)

    See also
    --------
    index2sub
    '''
    return np.ravel_multi_index(subscripts, shape, **kwds)


def is_numlike(obj):
    'return true if *obj* looks like a number'
    try:
        obj + 1
    except TypeError:
        return False
    else:
        return True


class JITImport(object):

    '''
    Just In Time Import of module

    Example
    -------
    >>> np = JITImport('numpy')
    >>> np.exp(0)==1.0
    True
    '''

    def __init__(self, module_name):
        self._module_name = module_name
        self._module = None

    def __getattr__(self, attr):
        try:
            return getattr(self._module, attr)
        except:
            if self._module is None:
                self._module = __import__(self._module_name, None, None, ['*'])
                # assert(isinstance(self._module, types.ModuleType), 'module')
                return getattr(self._module, attr)
            else:
                raise


class DotDict(dict):

    ''' Implement dot access to dict values

      Example
      -------
       >>> d = DotDict(test1=1,test2=3)
       >>> d.test1
       1
    '''
    __getattr__ = dict.__getitem__


class Bunch(object):

    ''' Implement keyword argument initialization of class

    Example
    -------
    >>> d = Bunch(test1=1,test2=3)
    >>> d.test1
    1
    '''

    def __init__(self, **kwargs):
        self.__dict__.update(kwargs)

    def keys(self):
        return self.__dict__.keys()

    def update(self, ** kwargs):
        self.__dict__.update(kwargs)


def printf(format, *args):  # @ReservedAssignment
    sys.stdout.write(format % args)


def sub_dict_select(somedict, somekeys):
    '''
    Extracting a Subset from Dictionary

    Example
    --------
    # Update options dict from keyword arguments if
    # the keyword exists in options
    >>> opt = dict(arg1=2, arg2=3)
    >>> kwds = dict(arg2=100,arg3=1000)
    >>> sub_dict = sub_dict_select(kwds,opt.keys())
    >>> opt.update(sub_dict)
    >>> opt
    {'arg1': 2, 'arg2': 100}

    See also
    --------
    dict_intersection
    '''
    # slower: validKeys = set(somedict).intersection(somekeys)
    return dict((k, somedict[k]) for k in somekeys if k in somedict)


def parse_kwargs(options, **kwargs):
    '''
    Update options dict from keyword arguments if the keyword exists in options

    Example
    >>> opt = dict(arg1=2, arg2=3)
    >>> opt = parse_kwargs(opt,arg2=100)
    >>> print(opt)
    {'arg1': 2, 'arg2': 100}
    >>> opt2 = dict(arg2=101)
    >>> opt = parse_kwargs(opt,**opt2)

    See also sub_dict_select
    '''

    newopts = sub_dict_select(kwargs, options.keys())
    if len(newopts) > 0:
        options.update(newopts)
    return options


def detrendma(x, L):
    """
    Removes a trend from data using a moving average
           of size 2*L+1.  If 2*L+1 > len(x) then the mean is removed

    Parameters
    ----------
    x : vector or matrix of column vectors
        of data
    L : scalar, integer
        defines the size of the moving average window

    Returns
    -------
    y : ndarray
        detrended data

    Examples
    --------
    >>> import wafo.misc as wm
    >>> import pylab as plt
    >>> exp = plt.exp; cos = plt.cos; randn = plt.randn
    >>> x = plt.linspace(0,1,200)
    >>> y = exp(x)+cos(5*2*pi*x)+1e-1*randn(x.size)
    >>> y0 = wm.detrendma(y,20); tr = y-y0
    >>> h = plt.plot(x, y, x, y0, 'r', x, exp(x), 'k', x, tr, 'm')

    >>> plt.close('all')

    See also
    --------
    Reconstruct
    """

    if L <= 0:
        raise ValueError('L must be positive')
    if L != round(L):
        raise ValueError('L must be an integer')

    x1 = np.atleast_1d(x)
    if x1.shape[0] == 1:
        x1 = x1.ravel()

    n = x1.shape[0]
    if n < 2 * L + 1:  # only able to remove the mean
        return x1 - x1.mean(axis=0)

    mn = x1[0:2 * L + 1].mean(axis=0)
    y = np.empty_like(x1)
    y[0:L] = x1[0:L] - mn

    ix = np.r_[L:(n - L)]
    trend = ((x1[ix + L] - x1[ix - L]) / (2 * L + 1)).cumsum(axis=0) + mn
    y[ix] = x1[ix] - trend
    y[n - L::] = x1[n - L::] - trend[-1]
    return y


def ecross(t, f, ind, v=0):
    '''
    Extracts exact level v crossings

    ECROSS interpolates t and f linearly to find the exact level v
    crossings, i.e., the points where f(t0) = v

    Parameters
    ----------
    t,f : vectors
        of arguments and functions values, respectively.
    ind : ndarray of integers
        indices to level v crossings as found by findcross.
    v : scalar or vector (of size(ind))
        defining the level(s) to cross.

    Returns
    -------
    t0 : vector
        of  exact level v crossings.

    Example
    -------
    >>> from matplotlib import pylab as plt
    >>> import wafo.misc as wm
    >>> ones = np.ones
    >>> t = np.linspace(0,7*np.pi,250)
    >>> x = np.sin(t)
    >>> ind = wm.findcross(x,0.75)
    >>> ind
    array([  9,  25,  80,  97, 151, 168, 223, 239])
    >>> t0 = wm.ecross(t,x,ind,0.75)
    >>> np.abs(t0 - np.array([0.84910514, 2.2933879 , 7.13205663, 8.57630119,
    ...        13.41484739, 14.85909194, 19.69776067, 21.14204343]))<1e-7
    array([ True,  True,  True,  True,  True,  True,  True,  True], dtype=bool)

    >>> a = plt.plot(t, x, '.', t[ind], x[ind], 'r.', t, ones(t.shape)*0.75,
    ...              t0, ones(t0.shape)*0.75, 'g.')
    >>> plt.close('all')

    See also
    --------
    findcross
    '''
    # Tested on: Python 2.5
    # revised pab Feb2004
    # By pab 18.06.2001
    return (t[ind] + (v - f[ind]) * (t[ind + 1] - t[ind]) /
            (f[ind + 1] - f[ind]))


def _findcross(xn):
    '''Return indices to zero up and downcrossings of a vector
    '''
    if clib is not None:
        ind, m = clib.findcross(xn, 0.0)
        return ind[:m]

    n = len(xn)
    iz, = (xn == 0).nonzero()
    if len(iz) > 0:
        # Trick to avoid turning points on the crossinglevel.
        if iz[0] == 0:
            if len(iz) == n:
                warnings.warn('All values are equal to crossing level!')
                return zeros(0, dtype=np.int)

            diz = diff(iz)
            if len(diz) > 0 and (diz > 1).any():
                ix = iz[(diz > 1).argmax()]
            else:
                ix = iz[-1]

            # x(ix) is a up crossing if  x(1:ix) = v and x(ix+1) > v.
            # x(ix) is a downcrossing if x(1:ix) = v and x(ix+1) < v.
            xn[0:ix + 1] = -xn[ix + 1]
            iz = iz[ix + 1::]

        for ix in iz.tolist():
            xn[ix] = xn[ix - 1]

    # indices to local level crossings ( without turningpoints)
    ind, = (xn[:n - 1] * xn[1:] < 0).nonzero()
    return ind


def xor(a, b):
    """
    Return True only when inputs differ.
    """
    return a ^ b


def findcross(x, v=0.0, kind=None):
    '''
    Return indices to level v up and/or downcrossings of a vector

    Parameters
    ----------
    x : array_like
        vector with sampled values.
    v : scalar, real
        level v.
    kind : string
        defines type of wave or crossing returned. Possible options are
        'dw' : downcrossing wave
        'uw' : upcrossing wave
        'cw' : crest wave
        'tw' : trough wave
        'd'  : downcrossings only
        'u'  : upcrossings only
        None : All crossings will be returned

    Returns
    -------
    ind : array-like
        indices to the crossings in the original sequence x.

    Example
    -------
    >>> from matplotlib import pylab as plt
    >>> import wafo.misc as wm
    >>> ones = np.ones
    >>> findcross([0, 1, -1, 1],0)
    array([0, 1, 2])
    >>> v = 0.75
    >>> t = np.linspace(0,7*np.pi,250)
    >>> x = np.sin(t)
    >>> ind = wm.findcross(x,v) # all crossings
    >>> ind
    array([  9,  25,  80,  97, 151, 168, 223, 239])

    >>> t0 = plt.plot(t,x,'.',t[ind],x[ind],'r.', t, ones(t.shape)*v)
    >>> ind2 = wm.findcross(x,v,'u')
    >>> ind2
    array([  9,  80, 151, 223])

    >>> t0 = plt.plot(t[ind2],x[ind2],'o')
    >>> plt.close('all')

    See also
    --------
    crossdef
    wavedef
    '''
    xn = np.int8(sign(atleast_1d(x).ravel() - v))  # @UndefinedVariable
    ind = _findcross(xn)
    if ind.size == 0:
        warnings.warn('No level v = %0.5g crossings found in x' % v)
        return ind

    if kind not in ('du', 'all', None):
        if kind == 'd':  # downcrossings only
            t_0 = int(xn[ind[0] + 1] > 0)
            ind = ind[t_0::2]
        elif kind == 'u':  # upcrossings  only
            t_0 = int(xn[ind[0] + 1] < 0)
            ind = ind[t_0::2]
        elif kind in ('dw', 'uw', 'tw', 'cw'):
            # make sure the first is a level v down-crossing
            #   if wdef=='dw' or wdef=='tw'
            # or make sure the first is a level v up-crossing
            #    if wdef=='uw' or wdef=='cw'

            first_is_down_crossing = int(xn[ind[0]] > xn[ind[0] + 1])
            if xor(first_is_down_crossing, kind in ('dw', 'tw')):
                ind = ind[1::]

            # make sure the number of troughs and crests are according to the
            # wavedef, i.e., make sure length(ind) is odd if dw or uw
            # and even if tw or cw
            is_odd = mod(ind.size, 2)
            if xor(is_odd, kind in ('dw', 'uw')):
                ind = ind[:-1]
        else:
            raise ValueError('Unknown wave/crossing definition!')
    return ind


def findextrema(x):
    '''
    Return indices to minima and maxima of a vector

    Parameters
    ----------
    x : vector with sampled values.

    Returns
    -------
    ind : indices to minima and maxima in the original sequence x.

    Examples
    --------
    >>> import numpy as np
    >>> import pylab as plt
    >>> import wafo.misc as wm
    >>> t = np.linspace(0,7*np.pi,250)
    >>> x = np.sin(t)
    >>> ind = wm.findextrema(x)

    >>> a = plt.plot(t,x,'.',t[ind],x[ind],'r.')
    >>> plt.close('all')

    See also
    --------
    findcross
    crossdef
    '''
    xn = atleast_1d(x).ravel()
    return findcross(diff(xn), 0.0) + 1


def findpeaks(data, n=2, min_h=None, min_p=0.0):
    '''
    Find peaks of vector or matrix possibly rainflow filtered

    Parameters
    ----------
    data      = matrix or vector
    n     = The n highest peaks are found (if exist). (default 2)
    min_h  = The threshold in the rainflowfilter (default 0.05*range(S(:))).
                 A zero value will return all the peaks of S.
    min_p  = 0..1, Only the peaks that are higher than
                       min_p*max(max(S))  min_p*(the largest peak in S)
                       are returned (default  0).
    Returns
    ix =
        linear index to peaks of S

    Example:

    Find highest 8 peaks that are not
    less that 0.3*"global max" and have
    rainflow amplitude larger than 5.
    >>> import numpy as np
    >>> import wafo.misc as wm
    >>> x = np.arange(0,10,0.01)
    >>> data = x**2+10*np.sin(3*x)+0.5*np.sin(50*x)
    >>> wm.findpeaks(data, n=8, min_h=5, min_p=0.3)
    array([908, 694, 481])

    See also
    --------
    findtp
    '''
    S = np.atleast_1d(data)
    smax = S.max()
    if min_h is None:
        smin = S.min()
        min_h = 0.05 * (smax - smin)
    ndim = S.ndim
    S = np.atleast_2d(S)
    nrows, mcols = S.shape

    # Finding turningpoints of the spectrum
    # Returning only those with rainflowcycle heights greater than h_min
    indP = []  # indices to peaks
    ind = []
    for iy in range(nrows):  # find all peaks
        TuP = findtp(S[iy], min_h)
        if len(TuP):
            ind = TuP[1::2]  # extract indices to maxima only
        else:  # did not find any , try maximum
            ind = np.atleast_1d(S[iy].argmax())

        if ndim > 1:
            if iy == 0:
                ind2 = np.flatnonzero(S[iy, ind] > S[iy + 1, ind])
            elif iy == nrows - 1:
                ind2 = np.flatnonzero(S[iy, ind] > S[iy - 1, ind])
            else:
                ind2 = np.flatnonzero((S[iy, ind] > S[iy - 1, ind]) &
                                      (S[iy, ind] > S[iy + 1, ind]))

            if len(ind2):
                indP.append((ind[ind2] + iy * mcols))

    if ndim > 1:
        ind = np.hstack(indP) if len(indP) else []
    if len(ind) == 0:
        return []

    peaks = S.take(ind)
    ind2 = peaks.argsort()[::-1]

    # keeping only the Np most significant peak frequencies.
    nmax = min(n, len(ind))
    ind = ind[ind2[:nmax]]
    if (min_p > 0):
        # Keeping only peaks larger than min_p percent relative to the maximum
        # peak
        ind = ind[(S.take(ind) > min_p * smax)]

    return ind


def findrfc_astm(tp):
    """
    Return rainflow counted cycles

    Nieslony's Matlab implementation of the ASTM standard practice for rainflow
    counting ported to a Python C module.

    Parameters
    ----------
    tp : array-like
        vector of turningpoints (NB! Only values, not sampled times)

    Returns
    -------
    sig_rfc : array-like
        array of shape (n,3) with:
        sig_rfc[:,0] Cycles amplitude
        sig_rfc[:,1] Cycles mean value
        sig_rfc[:,2] Cycle type, half (=0.5) or full (=1.0)
    """

    y1 = atleast_1d(tp).ravel()
    sig_rfc, cnr = clib.findrfc3_astm(y1)
    # the sig_rfc was constructed too big in rainflow.rf3, so
    # reduce the sig_rfc array as done originally by a matlab mex c function
    n = len(sig_rfc)
    sig_rfc = sig_rfc.__getslice__(0, n - cnr[0])
    # sig_rfc holds the actual rainflow counted cycles, not the indices
    return sig_rfc


def findrfc(tp, h=0.0, method='clib'):
    '''
    Return indices to rainflow cycles of a sequence of TP.

    Parameters
    -----------
    tp : array-like
        vector of turningpoints (NB! Only values, not sampled times)
    h : real scalar
        rainflow threshold. If h>0, then all rainflow cycles with height
        smaller than h are removed.
    method : string, optional
        'clib' 'None'
        Specify 'clib' for calling the c_functions, otherwise fallback to
        the Python implementation.

    Returns
    -------
    ind : ndarray of int
        indices to the rainflow cycles of the original sequence TP.

    Example:
    --------
    >>> import matplotlib.pyplot as plt
    >>> import wafo.misc as wm
    >>> t = np.linspace(0,7*np.pi,250)
    >>> x = np.sin(t)+0.1*np.sin(50*t)
    >>> ind = wm.findextrema(x)
    >>> ti, tp = t[ind], x[ind]

    >>> a = plt.plot(t,x,'.',ti,tp,'r.')
    >>> ind1 = wm.findrfc(tp,0.3); ind1
    array([  0,   9,  32,  53,  74,  95, 116, 137])
    >>> ind2 = wm.findrfc(tp,0.3, method=''); ind2
    array([  0,   9,  32,  53,  74,  95, 116, 137])
    >>> a = plt.plot(ti[ind1],tp[ind1])
    >>> plt.close('all')

    See also
    --------
    rfcfilter,
    findtp.
    '''
    y = atleast_1d(tp).ravel()

    t_start = int(y[0] > y[1])  # first is a max, ignore it
    y = y[t_start::]
    n = len(y)
    NC = np.floor(n / 2) - 1

    if (NC < 1):
        return zeros(0, dtype=np.int)  # No RFC cycles*/

    if (y[0] > y[1] and y[1] > y[2] or
            y[0] < y[1] and y[1] < y[2]):
        warnings.warn('This is not a sequence of turningpoints, exit')
        return zeros(0, dtype=np.int)

    if clib is None or method not in ('clib'):
        ind, ix = _findrfc(y, h)
    else:
        ind, ix = clib.findrfc(y, h)
    return np.sort(ind[:ix]) + t_start


def _findrfc(y, h):
    # TODO: merge rfcfilter and _findrfc
    t_start = 0

    n = len(y)
    NC = np.floor(n / 2) - 1
    ind = zeros(n, dtype=np.int)
    NC = np.int(NC)
    ix = 0
    for i in range(NC):
        Tmi = t_start + 2 * i
        Tpl = t_start + 2 * i + 2
        xminus = y[2 * i]
        xplus = y[2 * i + 2]

        if(i != 0):
            j = i - 1
            while ((j >= 0) and (y[2 * j + 1] <= y[2 * i + 1])):
                if (y[2 * j] < xminus):
                    xminus = y[2 * j]
                    Tmi = t_start + 2 * j
                j -= 1
        if (xminus >= xplus):
            if (y[2 * i + 1] - xminus >= h):
                ind[ix] = Tmi
                ix += 1
                ind[ix] = (t_start + 2 * i + 1)
                ix += 1
            # goto L180 continue
        else:
            j = i + 1
            while (j < NC):
                if (y[2 * j + 1] >= y[2 * i + 1]):
                    break  # goto L170
                if((y[2 * j + 2] <= xplus)):
                    xplus = y[2 * j + 2]
                    Tpl = (t_start + 2 * j + 2)
                j += 1
            else:
                if ((y[2 * i + 1] - xminus) >= h):
                    ind[ix] = Tmi
                    ix += 1
                    ind[ix] = (t_start + 2 * i + 1)
                    ix += 1
                # iy = i
                continue

            # goto L180
            # L170:
            if (xplus <= xminus):
                if ((y[2 * i + 1] - xminus) >= h):
                    ind[ix] = Tmi
                    ix += 1
                    ind[ix] = (t_start + 2 * i + 1)
                    ix += 1
            elif ((y[2 * i + 1] - xplus) >= h):
                ind[ix] = (t_start + 2 * i + 1)
                ix += 1
                ind[ix] = Tpl
                ix += 1

        # L180:
        # iy=i
    #  /* for i */
    return ind, ix


def mctp2rfc(fmM, fMm=None):
    '''
    Return Rainflow matrix given a Markov chain of turning points

    computes f_rfc = f_mM + F_mct(f_mM).

    Parameters
    ----------
    fmM =  the min2max Markov matrix,
    fMm = the max2min Markov matrix,

    Returns
    -------
    f_rfc = the rainflow matrix,

    Example:
    -------
    >>> fmM = np.array([[ 0.0183,    0.0160,    0.0002,    0.0000,         0],
    ...            [0.0178,    0.5405,    0.0952,         0,         0],
    ...            [0.0002,    0.0813,         0,         0,         0],
    ...            [0.0000,         0,         0,         0,         0],
    ...            [     0,         0,         0,         0,         0]])

    >>> np.abs(mctp2rfc(fmM)-np.array([[2.669981e-02, 7.799700e-03,
    ...        4.906077e-07, 0.000000e+00, 0.000000e+00],
    ...       [  9.599629e-03,   5.485009e-01,   9.539951e-02,   0.000000e+00,
    ...          0.000000e+00],
    ...       [  5.622974e-07,   8.149944e-02,   0.000000e+00,   0.000000e+00,
    ...          0.000000e+00],
    ...       [  0.000000e+00,   0.000000e+00,   0.000000e+00,   0.000000e+00,
    ...          0.000000e+00],
    ...       [  0.000000e+00,   0.000000e+00,   0.000000e+00,   0.000000e+00,
    ...          0.000000e+00]]))<1.e-7
    array([[ True,  True,  True,  True,  True],
           [ True,  True,  True,  True,  True],
           [ True,  True,  True,  True,  True],
           [ True,  True,  True,  True,  True],
           [ True,  True,  True,  True,  True]], dtype=bool)
    '''
    def _get_PMm(AA1, MA, nA):
        PMm = AA1.copy()
        for j in range(nA):
            norm = MA[j]
            if norm != 0:
                PMm[j, :] = PMm[j, :] / norm
                # end
            # end
        PMm = np.fliplr(PMm)
        return PMm

    if fMm is None:
        fmM = np.atleast_1d(fmM)
        fMm = fmM
    else:
        fmM, fMm = np.atleast_1d(fmM, fMm)
    f_mM, f_Mm = fmM.copy(), fMm.copy()
    N = max(f_mM.shape)
    f_max = np.sum(f_mM, axis=1)
    f_min = np.sum(f_mM, axis=0)
    f_rfc = zeros((N, N))
    f_rfc[N - 2, 0] = f_max[N - 2]
    f_rfc[0, N - 2] = f_min[N - 2]
    for k in range(2, N - 1):
        for i in range(1, k):
            AA = f_mM[N - 1 - k:N - 1 - k + i, k - i:k]
            AA1 = f_Mm[N - 1 - k:N - 1 - k + i, k - i:k]
            RAA = f_rfc[N - 1 - k:N - 1 - k + i, k - i:k]
            nA = max(AA.shape)
            MA = f_max[N - 1 - k:N - 1 - k + i]
            mA = f_min[k - i:k]
            SA = AA.sum()
            SRA = RAA.sum()

            DRFC = SA - SRA
            NT = min(mA[0] - sum(RAA[:, 0]), MA[0] - sum(RAA[0, :]))  # check!
            NT = max(NT, 0)  # ??check

            if NT > 1e-6 * max(MA[0], mA[0]):
                NN = MA - np.sum(AA, axis=1)  # T
                e = (mA - np.sum(AA, axis=0))  # T
                e = np.flipud(e)
                PmM = np.rot90(AA.copy())
                for j in range(nA):
                    norm = mA[nA - 1 - j]
                    if norm != 0:
                        PmM[j, :] = PmM[j, :] / norm
                        e[j] = e[j] / norm
                    # end
                # end
                fx = 0.0
                if (max(abs(e)) > 1e-6 and
                        max(abs(NN)) > 1e-6 * max(MA[0], mA[0])):
                    PMm = _get_PMm(AA1, MA, nA)

                    A = PMm
                    B = PmM

                    if nA == 1:
                        fx = NN * (A / (1 - B * A) * e)
                    else:
                        rh = np.eye(A.shape[0]) - np.dot(B, A)
                        # least squares
                        fx = np.dot(NN, np.dot(A, linalg.solve(rh, e)))
                    # end
                # end
                f_rfc[N - 1 - k, k - i] = fx + DRFC

                #  check2=[ DRFC  fx]
                # pause
            else:
                f_rfc[N - 1 - k, k - i] = 0.0
            # end
        # end
        m0 = max(0, f_min[0] - np.sum(f_rfc[N - k + 1:N, 0]))
        M0 = max(0, f_max[N - 1 - k] - np.sum(f_rfc[N - 1 - k, 1:k]))
        f_rfc[N - 1 - k, 0] = min(m0, M0)
        #  n_loops_left=N-k+1
    # end

    for k in range(1, N):
        M0 = max(0, f_max[0] - np.sum(f_rfc[0, N - k:N]))
        m0 = max(0, f_min[N - 1 - k] - np.sum(f_rfc[1:k + 1, N - 1 - k]))
        f_rfc[0, N - 1 - k] = min(m0, M0)
    # end

#    %clf
#    %subplot(1,2,2)
#    %pcolor(levels(paramm),levels(paramM),flipud(f_mM))
#    %  title('Markov matrix')
#    %  ylabel('max'), xlabel('min')
#    %axis([paramm(1) paramm(2) paramM(1) paramM(2)])
#    %axis('square')
#
#    %subplot(1,2,1)
#    %pcolor(levels(paramm),levels(paramM),flipud(f_rfc))
#    %  title('Rainflow matrix')
#    %  ylabel('max'), xlabel('rfc-min')
#    %axis([paramm(1) paramm(2) paramM(1) paramM(2)])
#    %axis('square')

    return f_rfc


def rfcfilter(x, h, method=0):
    """
    Rainflow filter a signal.

    Parameters
    -----------
    x : vector
        Signal.   [nx1]
    h : real, scalar
        Threshold for rainflow filter.
    method : scalar, integer
        0 : removes cycles with range < h. (default)
        1 : removes cycles with range <= h.

    Returns
    --------
    y   = Rainflow filtered signal.

    Examples:
    ---------
    # 1. Filtered signal y is the turning points of x.
    >>> import wafo.data as data
    >>> import wafo.misc as wm
    >>> x = data.sea()
    >>> y = wm.rfcfilter(x[:,1], h=0, method=1)
    >>> np.all(np.abs(y[0:5]-np.array([-1.2004945 , 0.83950546, -0.09049454,
    ...        -0.02049454, -0.09049454]))<1e-7)
    True
    >>> y.shape
    (2172,)

    # 2. This removes all rainflow cycles with range less than 0.5.
    >>> y1 = wm.rfcfilter(x[:,1], h=0.5)
    >>> y1.shape
    (863,)
    >>> np.all(np.abs(y1[0:5]-np.array([-1.2004945 , 0.83950546, -0.43049454,
    ...        0.34950546, -0.51049454]))<1e-7)
    True
    >>> ind = wm.findtp(x[:,1], h=0.5)
    >>> y2 = x[ind,1]
    >>> y2[0:5]
    array([-1.2004945 ,  0.83950546, -0.43049454,  0.34950546, -0.51049454])
    >>> y2[-5::]
    array([ 0.83950546, -0.64049454,  0.65950546, -1.0004945 ,  0.91950546])

    See also
    --------
    findrfc
    """
    # TODO merge rfcfilter and findrfc
    y = atleast_1d(x).ravel()
    n = len(y)
    t = zeros(n, dtype=np.int)
    j = 0
    t0 = 0
    y0 = y[t0]
    z0 = 0

    def aleb(a, b):
        return a <= b

    def altb(a, b):
        return a < b

    if method == 0:
        cmpfun1 = aleb
        cmpfun2 = altb
    else:
        cmpfun1 = altb
        cmpfun2 = aleb

    # The rainflow filter
    for tim1, yi in enumerate(y[1::]):
        fpi = y0 + h
        fmi = y0 - h
        ti = tim1 + 1
        # yi = y[ti]

        if z0 == 0:
            if cmpfun1(yi, fmi):
                z1 = -1
            elif cmpfun1(fpi, yi):
                z1 = +1
            else:
                z1 = 0
            t1, y1 = (t0, y0) if z1 == 0 else (ti, yi)
        else:
            if (((z0 == +1) & cmpfun1(yi, fmi)) |
                    ((z0 == -1) & cmpfun2(yi, fpi))):
                z1 = -1
            elif (((z0 == +1) & cmpfun2(fmi, yi)) |
                  ((z0 == -1) & cmpfun1(fpi, yi))):
                z1 = +1
            else:
                warnings.warn('Something wrong, i=%d' % tim1)

            # Update y1
            if z1 != z0:
                t1, y1 = ti, yi
            elif z1 == -1:
                # y1 = min([y0 xi])
                t1, y1 = (t0, y0) if y0 < yi else (ti, yi)
            elif z1 == +1:
                # y1 = max([y0 xi])
                t1, y1 = (t0, y0) if y0 > yi else (ti, yi)

        # Update y if y0 is a turning point
        if abs(z0 - z1) == 2:
            j += 1
            t[j] = t0

        # Update t0, y0, z0
        t0, y0, z0 = t1, y1, z1
    # end

    # Update y if last y0 is greater than (or equal) threshold
    if cmpfun1(h, abs(y0 - y[t[j]])):
        j += 1
        t[j] = t0
    return y[t[:j + 1]]


def findtp(x, h=0.0, kind=None):
    '''
    Return indices to turning points (tp) of data, optionally rainflowfiltered.

    Parameters
    ----------
    x : vector
        signal
    h : real, scalar
        rainflow threshold
         if  h<0, then ind = range(len(x))
         if  h=0, then  tp  is a sequence of turning points (default)
         if  h>0, then all rainflow cycles with height smaller than
                  h  are removed.
    kind : string
        defines the type of wave or indicate the ASTM rainflow counting method.
        Possible options are 'astm' 'mw' 'Mw' or 'none'.
        If None all rainflow filtered min and max
        will be returned, otherwise only the rainflow filtered
        min and max, which define a wave according to the
        wave definition, will be returned.

    Returns
    -------
    ind : arraylike
        indices to the turning points in the original sequence.

    Example:
    --------
    >>> import pylab as plt
    >>> import wafo.misc as wm
    >>> t = np.linspace(0,30,500).reshape((-1,1))
    >>> x = np.hstack((t, np.cos(t) + 0.3 * np.sin(5*t)))
    >>> x1 = x[0:100,:]
    >>> itp = wm.findtp(x1[:,1],0,'Mw')
    >>> itph = wm.findtp(x1[:,1],0.3,'Mw')
    >>> tp = x1[itp,:]
    >>> tph = x1[itph,:]
    >>> a = plt.plot(x1[:,0],x1[:,1],
    ...             tp[:,0],tp[:,1],'ro',
    ...             tph[:,0],tph[:,1],'k.')
    >>> plt.close('all')
    >>> itp
    array([ 5, 18, 24, 38, 46, 57, 70, 76, 91, 98, 99])
    >>> itph
    array([91])

    See also
    ---------
    findtc
    findcross
    findextrema
    findrfc
    '''
    n = len(x)
    if h < 0.0:
        return arange(n)

    ind = findextrema(x)

    if ind.size < 2:
        return None

    # In order to get the exact up-crossing intensity from rfc by
    # mm2lc(tp2mm(rfc))  we have to add the indices to the last value
    # (and also the first if the sequence of turning points does not start
    # with a minimum).

    if kind == 'astm':
        # the Nieslony approach always put the first loading point as the first
        # turning point.
        # add the first turning point is the first of the signal
        if x[ind[0]] != x[0]:
            ind = np.r_[0, ind, n - 1]
        else:  # only add the last point of the signal
            ind = np.r_[ind, n - 1]
    else:
        if x[ind[0]] > x[ind[1]]:  # adds indices to  first and last value
            ind = r_[0, ind, n - 1]
        else:  # adds index to the last value
            ind = r_[ind, n - 1]

    if h > 0.0:
        ind1 = findrfc(x[ind], h)
        ind = ind[ind1]

    if kind in ('mw', 'Mw'):
        # make sure that the first is a Max if wdef == 'Mw'
        # or make sure that the first is a min if wdef == 'mw'
        first_is_max = (x[ind[0]] > x[ind[1]])

        remove_first = xor(first_is_max, kind.startswith('Mw'))
        if remove_first:
            ind = ind[1::]

        # make sure the number of minima and Maxima are according to the
        # wavedef. i.e., make sure Nm=length(ind) is odd
        if (mod(ind.size, 2)) != 1:
            ind = ind[:-1]
    return ind


def findtc(x_in, v=None, kind=None):
    """
    Return indices to troughs and crests of data.

    Parameters
    ----------
    x : vector
        surface elevation.
    v : real scalar
        reference level (default  v = mean of x).

    kind : string
        defines the type of wave. Possible options are
        'dw', 'uw', 'tw', 'cw' or None.
        If None indices to all troughs and crests will be returned,
        otherwise only the paired ones will be returned
        according to the wavedefinition.

    Returns
    --------
    tc_ind : vector of ints
        indices to the trough and crest turningpoints of sequence x.
    v_ind : vector of ints
        indices to the level v crossings of the original
        sequence x. (d,u)

    Example:
    --------
    >>> import pylab as plt
    >>> import wafo.misc as wm
    >>> t = np.linspace(0,30,500).reshape((-1,1))
    >>> x = np.hstack((t, np.cos(t)))
    >>> x1 = x[0:200,:]
    >>> itc, iv = wm.findtc(x1[:,1],0,'dw')
    >>> tc = x1[itc,:]
    >>> a = plt.plot(x1[:,0],x1[:,1],tc[:,0],tc[:,1],'ro')
    >>> plt.close('all')

    See also
    --------
    findtp
    findcross,
    wavedef
    """

    x = atleast_1d(x_in)
    if v is None:
        v = x.mean()

    v_ind = findcross(x, v, kind)
    n_c = v_ind.size
    if n_c <= 2:
        warnings.warn('There are no waves!')
        return zeros(0, dtype=np.int), zeros(0, dtype=np.int)

    # determine the number of trough2crest (or crest2trough) cycles
    is_even = mod(n_c + 1, 2)
    n_tc = int((n_c - 1 - is_even) / 2)

    # allocate variables before the loop increases the speed
    ind = zeros(n_c - 1, dtype=np.int)

    first_is_down_crossing = (x[v_ind[0]] > x[v_ind[0] + 1])
    if first_is_down_crossing:
        for i in range(n_tc):
            # trough
            j = 2 * i
            ind[j] = x[v_ind[j] + 1:v_ind[j + 1] + 1].argmin()
            # crest
            ind[j + 1] = x[v_ind[j + 1] + 1:v_ind[j + 2] + 1].argmax()

        if (2 * n_tc + 1 < n_c) and (kind in (None, 'tw')):
            # trough
            ind[n_c - 2] = x[v_ind[n_c - 2] + 1:v_ind[n_c - 1]].argmin()

    else:  # the first is a up-crossing
        for i in range(n_tc):
            # crest
            j = 2 * i
            ind[j] = x[v_ind[j] + 1:v_ind[j + 1] + 1].argmax()
            # trough
            ind[j + 1] = x[v_ind[j + 1] + 1:v_ind[j + 2] + 1].argmin()

        if (2 * n_tc + 1 < n_c) and (kind in (None, 'cw')):
            # crest
            ind[n_c - 2] = x[v_ind[n_c - 2] + 1:v_ind[n_c - 1]].argmax()

    return v_ind[:n_c - 1] + ind + 1, v_ind


def findoutliers(x, zcrit=0.0, dcrit=None, ddcrit=None, verbose=False):
    """
    Return indices to spurious points of data

    Parameters
    ----------
    x : vector
        of data values.
    zcrit : real scalar
        critical distance between consecutive points.
    dcrit : real scalar
        critical distance of Dx used for determination of spurious
        points.  (Default 1.5 standard deviation of x)
    ddcrit : real scalar
        critical distance of DDx used for determination of spurious
        points.  (Default 1.5 standard deviation of x)

    Returns
    -------
    inds : ndarray of integers
        indices to spurious points.
    indg : ndarray of integers
        indices to the rest of the points.

    Notes
    -----
    Consecutive points less than zcrit apart  are considered as spurious.
    The point immediately after and before are also removed. Jumps greater than
    dcrit in Dxn and greater than ddcrit in D^2xn are also considered as
    spurious.
    (All distances to be interpreted in the vertical direction.)
    Another good choice for dcrit and ddcrit are:

        dcrit = 5*dT  and ddcrit = 9.81/2*dT**2

    where dT is the timestep between points.

    Examples
    --------
    >>> import numpy as np
    >>> import wafo.misc as wm
    >>> t = np.linspace(0,30,500).reshape((-1,1))
    >>> xx = np.hstack((t, np.cos(t)))
    >>> dt = np.diff(xx[:2,0])
    >>> dcrit = 5*dt
    >>> ddcrit = 9.81/2*dt*dt
    >>> zcrit = 0
    >>> [inds, indg] = wm.findoutliers(xx[:,1],zcrit,dcrit,ddcrit,verbose=True)
    Found 0 missing points
    Found 0 spurious positive jumps of Dx
    Found 0 spurious negative jumps of Dx
    Found 0 spurious positive jumps of D^2x
    Found 0 spurious negative jumps of D^2x
    Found 0 consecutive equal values
    Found the total of 0 spurious points


    #waveplot(xx,'-',xx(inds,:),1,1,1)

    See also
    --------
    waveplot, reconstruct
    """

    def _find_nans(xn):
        i_missing = np.flatnonzero(np.isnan(xn))
        if verbose:
            print('Found %d missing points' % i_missing.size)
        return i_missing

    def _find_spurious_jumps(dxn, dcrit, name='Dx'):
        i_p = np.flatnonzero(dxn > dcrit)
        if i_p.size > 0:
            i_p += 1  # the point after the jump
        if verbose:
            print('Found {0:d} spurious positive jumps of {1}'.format(i_p.size,
                                                                      name))

        i_n = np.flatnonzero(dxn < -dcrit)  # the point before the jump
        if verbose:
            print('Found {0:d} spurious negative jumps of {1}'.format(i_n.size,
                                                                      name))
        if i_n.size > 0:
            return hstack((i_p, i_n))
        return i_p

    def _find_consecutive_equal_values(dxn, zcrit):

        mask_small = (abs(dxn) <= zcrit)
        i_small = np.flatnonzero(mask_small)
        if verbose:
            if zcrit == 0.:
                print('Found %d consecutive equal values' % i_small.size)
            else:
                print('Found %d consecutive values less than %g apart.' %
                      (i_small.size, zcrit))
        if i_small.size > 0:
            i_small += 1
            # finding the beginning and end of consecutive equal values
            i_step = np.flatnonzero((diff(mask_small))) + 1
            # indices to consecutive equal points
            # removing the point before + all equal points + the point after

            return hstack((i_step - 1, i_small, i_step, i_step + 1))
        return i_small

    xn = asarray(x).flatten()

    if xn.size < 2:
        raise ValueError('The vector must have more than 2 elements!')

    i_missing = _find_nans(xn)
    if np.any(i_missing):
        xn[i_missing] = 0.  # set NaN's to zero
    if dcrit is None:
        dcrit = 1.5 * xn.std()
        if verbose:
            print('dcrit is set to %g' % dcrit)

    if ddcrit is None:
        ddcrit = 1.5 * xn.std()
        if verbose:
            print('ddcrit is set to %g' % ddcrit)

    dxn = diff(xn)
    ddxn = diff(dxn)

    ind = np.hstack((_find_spurious_jumps(dxn, dcrit, name='Dx'),
                     _find_spurious_jumps(ddxn, ddcrit, name='D^2x'),
                     _find_consecutive_equal_values(dxn, zcrit)))

    indg = ones(xn.size, dtype=bool)
    if ind.size > 1:
        ind = unique(ind)
        indg[ind] = 0
    indg, = nonzero(indg)

    if verbose:
        print('Found the total of %d spurious points' % ind.size)

    return ind, indg


def common_shape(*args, ** kwds):
    '''
    Return the common shape of a sequence of arrays

    Parameters
    -----------
    *args : arraylike
        sequence of arrays
    **kwds :
        shape

    Returns
    -------
    shape : tuple
        common shape of the elements of args.

    Raises
    ------
    An error is raised if some of the arrays do not conform
    to the common shape according to the broadcasting rules in numpy.

    Examples
    --------
    >>> import numpy as np
    >>> import wafo.misc as wm
    >>> A = np.ones((4,1))
    >>> B = 2
    >>> C = np.ones((1,5))*5
    >>> wm.common_shape(A,B,C)
    (4, 5)
    >>> wm.common_shape(A,B,C,shape=(3,4,1))
    (3, 4, 5)

    See also
    --------
    broadcast, broadcast_arrays
    '''
    shape = kwds.get('shape')
    x0 = 1 if shape is None else np.ones(shape)
    x1 = np.broadcast(x0, *args)
    return tuple(x1.shape)


def argsreduce(condition, * args):
    """ Return the elements of each input array that satisfy some condition.

    Parameters
    ----------
    condition : array_like
        An array whose nonzero or True entries indicate the elements of each
        input array to extract. The shape of 'condition' must match the common
        shape of the input arrays according to the broadcasting rules in numpy.
    arg1, arg2, arg3, ... : array_like
        one or more input arrays.

    Returns
    -------
    narg1, narg2, narg3, ... : ndarray
        sequence of extracted copies of the input arrays converted to the same
        size as the nonzero values of condition.

    Example
    -------
    >>> import wafo.misc as wm
    >>> import numpy as np
    >>> rand = np.random.random_sample
    >>> A = rand((4,5))
    >>> B = 2
    >>> C = rand((1,5))
    >>> cond = np.ones(A.shape)
    >>> [A1,B1,C1] = wm.argsreduce(cond,A,B,C)
    >>> B1.shape
    (20,)
    >>> cond[2,:] = 0
    >>> [A2,B2,C2] = wm.argsreduce(cond,A,B,C)
    >>> B2.shape
    (15,)

    See also
    --------
    numpy.extract
    """
    newargs = atleast_1d(*args)
    if not isinstance(newargs, list):
        newargs = [newargs, ]
    expand_arr = (condition == condition)
    return [extract(condition, arr1 * expand_arr) for arr1 in newargs]


def stirlerr(n):
    '''
    Return error of Stirling approximation,
        i.e., log(n!) - log( sqrt(2*pi*n)*(n/exp(1))**n )

    Example
    -------
    >>> import wafo.misc as wm
    >>> np.abs(wm.stirlerr(2)- 0.0413407)<1e-7
    array([ True], dtype=bool)

    See also
    ---------
    binom


    Reference
    -----------
    Catherine Loader (2000).
    Fast and Accurate Computation of Binomial Probabilities
    <http://lists.gnu.org/archive/html/octave-maintainers/2011-09/pdfK0uKOST642.pdf>
    '''

    S0 = 0.083333333333333333333  # /* 1/12 */
    S1 = 0.00277777777777777777778  # /* 1/360 */
    S2 = 0.00079365079365079365079365  # /* 1/1260 */
    S3 = 0.000595238095238095238095238  # /* 1/1680 */
    S4 = 0.0008417508417508417508417508  # /* 1/1188 */

    n1 = atleast_1d(n)

    y = gammaln(n1 + 1) - log(sqrt(2 * pi * n1) * (n1 / exp(1)) ** n1)

    nn = n1 * n1

    n500 = 500 < n1
    y[n500] = (S0 - S1 / nn[n500]) / n1[n500]
    n80 = logical_and(80 < n1, n1 <= 500)
    if any(n80):
        y[n80] = (S0 - (S1 - S2 / nn[n80]) / nn[n80]) / n1[n80]
    n35 = logical_and(35 < n1, n1 <= 80)
    if any(n35):
        nn35 = nn[n35]
        y[n35] = (S0 - (S1 - (S2 - S3 / nn35) / nn35) / nn35) / n1[n35]

    n15 = logical_and(15 < n1, n1 <= 35)
    if any(n15):
        nn15 = nn[n15]
        y[n15] = (
            S0 - (S1 - (S2 - (S3 - S4 / nn15) / nn15) / nn15) / nn15) / n1[n15]

    return y


def getshipchar(value=None, property="max_deadweight",  # @ReservedAssignment
                **kwds):  # @IgnorePep8
    '''
    Return ship characteristics from value of one ship-property

    Parameters
    ----------
    value : scalar
        value to use in the estimation.
    property : string
        defining the ship property used in the estimation. Options are:
           'max_deadweight','length','beam','draft','service_speed',
           'propeller_diameter'.
           The length was found from statistics of 40 vessels of size 85 to
           100000 tonn. An exponential curve through 0 was selected, and the
           factor and exponent that minimized the standard deviation of the
           relative error was selected. (The error returned is the same for
           any ship.) The servicespeed was found for ships above 1000 tonns
           only. The propeller diameter formula is from [1]_.

    Returns
    -------
    sc : dict
        containing estimated mean values and standard-deviations of ship
        characteristics:
            max_deadweight    [kkg], (weight of cargo, fuel etc.)
            length            [m]
            beam              [m]
            draught           [m]
            service_speed      [m/s]
            propeller_diameter [m]

    Example
    ---------
    >>> import wafo.misc as wm
    >>> sc = wm.getshipchar(10,'service_speed')
    >>> sc == {'service_speedSTD': 0,
    ...        'lengthSTD': 2.0113098831942762,
    ...        'draught': 9.5999999999999996,
    ...        'propeller_diameterSTD': 0.20267047566705432,
    ...        'max_deadweightSTD': 3096.9000000000001,
    ...        'beam': 29.0, 'length': 216.0,
    ...        'beamSTD': 2.9000000000000004,
    ...        'service_speed': 10.0,
    ...        'draughtSTD': 2.1120000000000001,
    ...        'max_deadweight': 30969.0,
    ...        'propeller_diameter': 6.761165385916601}
    True

    Other units: 1 ft = 0.3048 m and 1 knot = 0.5144 m/s


    Reference
    ---------
    .. [1] Gray and Greeley, (1978),
    "Source level model for propeller blade rate radiation for the world's
    merchant fleet", Bolt Beranek and Newman Technical Memorandum No. 458.
    '''
    if value is None:
        names = kwds.keys()
        if len(names) != 1:
            raise ValueError('Only on keyword')
        property = names[0]  # @ReservedAssignment
        value = kwds[property]
    value = np.array(value)
    valid_props = dict(l='length', b='beam', d='draught', m='max_deadweigth',
                       s='service_speed', p='propeller_diameter')
    prop = valid_props[property[0]]

    prop2max_dw = dict(length=lambda x: (x / 3.45) ** (2.5),
                       beam=lambda x: ((x / 1.78) ** (1 / 0.27)),
                       draught=lambda x: ((x / 0.8) ** (1 / 0.24)),
                       service_speed=lambda x: ((x / 1.14) ** (1 / 0.21)),
                       propeller_diameter=lambda x: (((x / 0.12) ** (4 / 3) /
                                                      3.45) ** (2.5)))

    max_deadweight = prop2max_dw.get(prop, lambda x: x)(value)
    propertySTD = prop + 'STD'

    length = np.round(3.45 * max_deadweight ** 0.40)
    length_err = length ** 0.13

    beam = np.round(1.78 * max_deadweight ** 0.27 * 10) / 10
    beam_err = beam * 0.10

    draught = np.round(0.80 * max_deadweight ** 0.24 * 10) / 10
    draught_err = draught * 0.22

    # S    = round(2/3*(L)**0.525)
    speed = np.round(1.14 * max_deadweight ** 0.21 * 10) / 10
    speed_err = speed * 0.10

    p_diam = 0.12 * length ** (3.0 / 4.0)
    p_diam_err = 0.12 * length_err ** (3.0 / 4.0)

    max_deadweight = np.round(max_deadweight)
    max_deadweightSTD = 0.1 * max_deadweight

    shipchar = dict(beam=beam, beamSTD=beam_err,
                    draught=draught, draughtSTD=draught_err,
                    length=length, lengthSTD=length_err,
                    max_deadweight=max_deadweight,
                    max_deadweightSTD=max_deadweightSTD,
                    propeller_diameter=p_diam,
                    propeller_diameterSTD=p_diam_err,
                    service_speed=speed, service_speedSTD=speed_err)

    shipchar[propertySTD] = 0
    return shipchar


def binomln(z, w):
    '''
    Natural Logarithm of binomial coefficient.

    CALL binomln(z,w)

    BINOMLN computes the natural logarithm of the binomial
    function for corresponding elements of Z and W.   The arrays Z and
    W must be real and nonnegative. Both arrays must be the same size,
    or either can be scalar.  BETALOGE is defined as:

    y = LOG(binom(Z,W)) = gammaln(Z)-gammaln(W)-gammaln(Z-W)

    and is obtained without computing BINOM(Z,W). Since the binom
    function can range over very large or very small values, its
    logarithm is sometimes more useful.
    This implementation is more accurate than the log(BINOM(Z,W) implementation
    for large arguments

    Example
    -------

    >>> abs(binomln(3,2)- 1.09861229)<1e-7
    array([ True], dtype=bool)

    See also
    --------
    binom
    '''
    # log(n!) = stirlerr(n)  + log( sqrt(2*pi*n)*(n/exp(1))**n )
    # y = gammaln(z+1)-gammaln(w+1)-gammaln(z-w+1)
    zpw = z - w
    return (stirlerr(z + 1) - stirlerr(w + 1) - 0.5 * log(2 * pi) -
            (w + 0.5) * log1p(w) + (z + 0.5) * log1p(z) - stirlerr(zpw + 1) -
            (zpw + 0.5) * log1p(zpw) + 1)


def betaloge(z, w):
    '''
    Natural Logarithm of beta function.

    CALL betaloge(z,w)

    BETALOGE computes the natural logarithm of the beta
    function for corresponding elements of Z and W.   The arrays Z and
    W must be real and nonnegative. Both arrays must be the same size,
    or either can be scalar.  BETALOGE is defined as:

    y = LOG(BETA(Z,W)) = gammaln(Z)+gammaln(W)-gammaln(Z+W)

    and is obtained without computing BETA(Z,W). Since the beta
    function can range over very large or very small values, its
    logarithm is sometimes more useful.
    This implementation is more accurate than the BETALN implementation
    for large arguments

    Example
    -------
    >>> import wafo.misc as wm
    >>> abs(wm.betaloge(3,2)+2.48490665)<1e-7
    array([ True], dtype=bool)

    See also
    --------
    betaln, beta
    '''
    # y = gammaln(z)+gammaln(w)-gammaln(z+w)
    zpw = z + w
    return (stirlerr(z) + stirlerr(w) + 0.5 * log(2 * pi) +
            (w - 0.5) * log(w) + (z - 0.5) * log(z) - stirlerr(zpw) -
            (zpw - 0.5) * log(zpw))

    # stirlings approximation:
    #  (-(zpw-0.5).*log(zpw) +(w-0.5).*log(w)+(z-0.5).*log(z) +0.5*log(2*pi))
    # return y


def gravity(phi=45):
    ''' Returns the constant acceleration of gravity

    GRAVITY calculates the acceleration of gravity
    using the international gravitational formulae [1]_:

      g = 9.78049*(1+0.0052884*sin(phir)**2-0.0000059*sin(2*phir)**2)
    where
      phir = phi*pi/180

    Parameters
    ----------
    phi : {float, int}
         latitude in degrees

    Returns
    --------
    g : ndarray
        acceleration of gravity [m/s**2]

    Examples
    --------
    >>> import wafo.misc as wm
    >>> import numpy as np
    >>> phi = np.linspace(0,45,5)
    >>> np.abs(wm.gravity(phi)-np.array([ 9.78049   ,  9.78245014,  9.78803583,
    ...            9.79640552,  9.80629387]))<1.e-7
    array([ True,  True,  True,  True,  True], dtype=bool)

    See also
    --------
    wdensity

    References
    ----------
    .. [1] Irgens, Fridtjov (1987)
            "Formelsamling i mekanikk:
            statikk, fasthetsl?re, dynamikk fluidmekanikk"
            tapir forlag, University of Trondheim,
            ISBN 82-519-0786-1, pp 19

    '''

    phir = phi * pi / 180.  # change from degrees to radians
    return 9.78049 * (1. + 0.0052884 * sin(phir) ** 2. -
                      0.0000059 * sin(2 * phir) ** 2.)


def nextpow2(x):
    '''
    Return next higher power of 2

    Example
    -------
    >>> import wafo.misc as wm
    >>> wm.nextpow2(10)
    4
    >>> wm.nextpow2(np.arange(5))
    3
    '''
    t = isscalar(x) or len(x)
    if (t > 1):
        f, n = frexp(t)
    else:
        f, n = frexp(abs(x))

    if (f == 0.5):
        n = n - 1
    return n


def discretize(fun, a, b, tol=0.005, n=5, method='linear'):
    '''
    Automatic discretization of function

    Parameters
    ----------
    fun : callable
        function to discretize
    a,b : real scalars
        evaluation limits
    tol : real, scalar
        absoute error tolerance
    n : scalar integer
        number of values
    method : string
        defining method of gridding, options are 'linear' and 'adaptive'

    Returns
    -------
    x : discretized values
    y : fun(x)

    Example
    -------
    >>> import wafo.misc as wm
    >>> import numpy as np
    >>> import pylab as plt
    >>> x,y = wm.discretize(np.cos, 0, np.pi)
    >>> xa,ya = wm.discretize(np.cos, 0, np.pi, method='adaptive')
    >>> t = plt.plot(x, y, xa, ya, 'r.')

    plt.show()
    >>> plt.close('all')

    '''
    if method.startswith('a'):
        return _discretize_adaptive(fun, a, b, tol, n)
    else:
        return _discretize_linear(fun, a, b, tol, n)


def _discretize_linear(fun, a, b, tol=0.005, n=5):
    '''
    Automatic discretization of function, linear gridding
    '''
    x = linspace(a, b, n)
    y = fun(x)

    err0 = inf
    err = 10000
    nmax = 2 ** 20
    while (err != err0 and err > tol and n < nmax):
        err0 = err
        x0 = x
        y0 = y
        n = 2 * (n - 1) + 1
        x = linspace(a, b, n)
        y = fun(x)
        y00 = interp(x, x0, y0)
        err = 0.5 * amax(abs((y00 - y) / (abs(y00 + y) + _TINY)))
    return x, y


def _discretize_adaptive(fun, a, b, tol=0.005, n=5):
    '''
    Automatic discretization of function, adaptive gridding.
    '''
    n += (mod(n, 2) == 0)  # make sure n is odd
    x = linspace(a, b, n)
    fx = fun(x)

    n2 = (n - 1) / 2
    erri = hstack((zeros((n2, 1)), ones((n2, 1)))).ravel()
    err = erri.max()
    err0 = inf
    # while (err != err0 and err > tol and n < nmax):
    for j in range(50):
        if err != err0 and np.any(erri > tol):
            err0 = err
            # find top errors

            I, = where(erri > tol)
            # double the sample rate in intervals with the most error
            y = (vstack(((x[I] + x[I - 1]) / 2,
                         (x[I + 1] + x[I]) / 2)).T).ravel()
            fy = fun(y)

            fy0 = interp(y, x, fx)
            erri = 0.5 * (abs((fy0 - fy) / (abs(fy0 + fy) + _TINY)))

            err = erri.max()

            x = hstack((x, y))

            I = x.argsort()
            x = x[I]
            erri = hstack((zeros(len(fx)), erri))[I]
            fx = hstack((fx, fy))[I]

        else:
            break
    else:
        warnings.warn('Recursion level limit reached j=%d' % j)

    return x, fx


def polar2cart(theta, rho, z=None):
    '''
    Transform polar coordinates into 2D cartesian coordinates.

    Returns
    -------
    x, y : array-like
        Cartesian coordinates, x = rho*cos(theta), y = rho*sin(theta)

    See also
    --------
    cart2polar
    '''
    x, y = rho * cos(theta), rho * sin(theta)
    if z is None:
        return x, y
    else:
        return x, y, z
pol2cart = polar2cart


def cart2polar(x, y, z=None):
    ''' Transform 2D cartesian coordinates into polar coordinates.

    Returns
    -------
    theta : array-like
        radial angle, arctan2(y,x)
    rho : array-like
        radial distance, sqrt(x**2+y**2)

    See also
    --------
    polar2cart
    '''
    t, r = arctan2(y, x), hypot(x, y)
    if z is None:
        return t, r
    else:
        return t, r, z
cart2pol = cart2polar


def ndgrid(*args, **kwargs):
    """
    Same as calling meshgrid with indexing='ij' (see meshgrid for
    documentation).
    """
    kwargs['indexing'] = 'ij'
    return meshgrid(*args, ** kwargs)


def trangood(x, f, min_n=None, min_x=None, max_x=None, max_n=inf):
    """
    Make sure transformation is efficient.

    Parameters
    ------------
    x, f : array_like
        input transform function, (x,f(x)).
    min_n : scalar, int
        minimum number of points in the good transform.
               (Default  x.shape[0])
    min_x : scalar, real
        minimum x value to transform. (Default  min(x))
    max_x : scalar, real
        maximum x value to transform. (Default  max(x))
    max_n : scalar, int
        maximum number of points in the good transform
              (default inf)
    Returns
    -------
    x, f : array_like
        the good transform function.

    TRANGOOD interpolates f linearly  and optionally
    extrapolate it linearly outside the range of x
    with X uniformly spaced.

    See also
    ---------
    tranproc,
    numpy.interp
    """
    xo, fo = atleast_1d(x, f)

    if (xo.ndim != 1):
        raise ValueError('x must be a vector.')
    if (fo.ndim != 1):
        raise ValueError('f  must be a vector.')

    i = xo.argsort()
    xo, fo = xo[i], fo[i]
    del i
    dx = diff(xo)
    if (any(dx <= 0)):
        raise ValueError('Duplicate x-values not allowed.')

    nf = fo.shape[0]

    if max_x is None:
        max_x = xo[-1]
    if min_x is None:
        min_x = xo[0]
    if min_n is None:
        min_n = nf
    if (min_n < 2):
        min_n = 2
    if (max_n < 2):
        max_n = 2

    ddx = diff(dx)
    xn = xo[-1]
    x0 = xo[0]
    L = float(xn - x0)
    if ((nf < min_n) or (max_n < nf) or any(abs(ddx) > 10 * _EPS * (L))):
        # pab 07.01.2001: Always choose the stepsize df so that
        # it is an exactly representable number.
        # This is important when calculating numerical derivatives and is
        # accomplished by the following.
        dx = L / (min(min_n, max_n) - 1)
        dx = (dx + 2.) - 2.
        xi = arange(x0, xn + dx / 2., dx)
        # New call pab 11.11.2000: This is much quicker
        fo = interp(xi, xo, fo)
        xo = xi

    # x is now uniformly spaced
    dx = xo[1] - xo[0]

    # Extrapolate linearly outside the range of ff
    if (min_x < xo[0]):
        x1 = dx * arange(floor((min_x - xo[0]) / dx), -2)
        f2 = fo[0] + x1 * (fo[1] - fo[0]) / (xo[1] - xo[0])
        fo = hstack((f2, fo))
        xo = hstack((x1 + xo[0], xo))

    if (max_x > xo[-1]):
        x1 = dx * arange(1, ceil((max_x - xo[-1]) / dx) + 1)
        f2 = f[-1] + x1 * (f[-1] - f[-2]) / (xo[-1] - xo[-2])
        fo = hstack((fo, f2))
        xo = hstack((xo, x1 + xo[-1]))

    return xo, fo


def tranproc(x, f, x0, *xi):
    """
    Transforms process X and up to four derivatives
          using the transformation f.

    Parameters
    ----------
    x,f : array-like
        [x,f(x)], transform function, y = f(x).
    x0, x1,...,xn : vectors
        where xi is the i'th time derivative of x0. 0<=N<=4.

    Returns
    -------
    y0, y1,...,yn : vectors
        where yi is the i'th time derivative of y0 = f(x0).

    By the basic rules of derivation:
    Y1 = f'(X0)*X1
    Y2 = f''(X0)*X1^2 + f'(X0)*X2
    Y3 = f'''(X0)*X1^3 + f'(X0)*X3 + 3*f''(X0)*X1*X2
    Y4 = f''''(X0)*X1^4 + f'(X0)*X4 + 6*f'''(X0)*X1^2*X2
      + f''(X0)*(3*X2^2 + 4*X1*X3)

    The derivation of f is performed numerically with a central difference
    method with linear extrapolation towards the beginning and end of f,
    respectively.

    Example
    --------
    Derivative of g and the transformed Gaussian model.
    >>> import pylab as plt
    >>> import wafo.misc as wm
    >>> import wafo.transform.models as wtm
    >>> tr = wtm.TrHermite()
    >>> x = linspace(-5,5,501)
    >>> g = tr(x)
    >>> gder = wm.tranproc(x, g, x, ones(g.shape[0]))
    >>> h = plt.plot(x, g, x, gder[1])

    plt.plot(x,pdfnorm(g)*gder[1],x,pdfnorm(x))
    plt.legend('Transformed model','Gaussian model')

    >>> plt.close('all')

    See also
    --------
    trangood.
    """
    def _default_step(xo, N):
        hn = xo[1] - xo[0]
        if hn ** N < sqrt(_EPS):
            msg = ('Numerical problems may occur for the derivatives in ' +
                   'tranproc.\n' +
                   'The sampling of the transformation may be too small.')
            warnings.warn(msg)
        return hn

    def _diff(xo, fo, x0, N):
        hn = _default_step(xo, N)
        # Transform X with the derivatives of  f.
        fder = vstack((xo, fo))
        fxder = zeros((N, x0.size))
        for k in range(N):  # Derivation of f(x) using a difference method.
            n = fder.shape[-1]
            fder = vstack([(fder[0, 0:n - 1] + fder[0, 1:n]) / 2,
                           diff(fder[1, :]) / hn])
            fxder[k] = tranproc(fder[0], fder[1], x0)
        return fxder

    def _der_1(fxder, xi):
        """First time derivative of y: y1 = f'(x)*x1"""
        return fxder[0] * xi[0]

    def _der_2(fxder, xi):
        """Second time derivative of y: y2 = f''(x)*x1.^2+f'(x)*x2"""
        return fxder[1] * xi[0] ** 2. + fxder[0] * xi[1]

    def _der_3(fxder, xi):
        """Third time derivative of y:
        y3 = f'''(x)*x1.^3+f'(x)*x3 +3*f''(x)*x1*x2
        """
        return (fxder[2] * xi[0] ** 3 + fxder[0] * xi[2] +
                3 * fxder[1] * xi[0] * xi[1])

    def _der_4(fxder, xi):
        """Fourth time derivative of y:
            y4 = f''''(x)*x1.^4+f'(x)*x4 +
                 6*f'''(x)*x1^2*x2+f''(x)*(3*x2^2+4x1*x3)
        """
        return (fxder[3] * xi[0] ** 4. + fxder[0] * xi[3] +
                6. * fxder[2] * xi[0] ** 2. * xi[1] +
                fxder[1] * (3. * xi[1] ** 2. + 4. * xi[0] * xi[1]))

    xo, fo, x0 = atleast_1d(x, f, x0)
    xi = atleast_1d(*xi)
    if not isinstance(xi, list):
        xi = [xi, ]
    N = len(xi)  # N = number of derivatives
    nmax = ceil((xo.ptp()) * 10 ** (7. / max(N, 1)))
    xo, fo = trangood(xo, fo, min_x=min(x0), max_x=max(x0), max_n=nmax)

    n = f.shape[0]
    xu = (n - 1) * (x0 - xo[0]) / (xo[-1] - xo[0])

    fi = asarray(floor(xu), dtype=int)
    fi = where(fi == n - 1, fi - 1, fi)

    xu = xu - fi
    y0 = fo[fi] + (fo[fi + 1] - fo[fi]) * xu

    y = y0
    if N > 4:
        warnings.warn('Transformation of derivatives of order>4 is ' +
                      'not supported.')
        N = 4
    if N > 0:
        y = [y0]
        fxder = _diff(xo, fo, x0, N)
        # Calculate the transforms of the derivatives of X.
        dfuns = [_der_1, _der_2, _der_3, _der_4]
        for dfun in dfuns[:N]:
            y.append(dfun(fxder, xi))

    return y


def good_bins(data=None, range=None, num_bins=None,  # @ReservedAssignment
              num_data=None, odd=False, loose=True):
    ''' Return good bins for histogram

    Parameters
    ----------
    data : array-like
        the data
    range : (float, float)
        minimum and maximum range of bins (default data.min(), data.max())
    num_bins : scalar integer
        approximate number of bins wanted
        (default depending on num_data=len(data))
    odd : bool
        placement of bins (0 or 1) (default 0)
    loose : bool
        if True add extra space to min and max
        if False the bins are made tight to the min and max

    Example
    -------
    >>> import wafo.misc as wm
    >>> wm.good_bins(range=(0,5), num_bins=6)
    array([-1.,  0.,  1.,  2.,  3.,  4.,  5.,  6.])
    >>> wm.good_bins(range=(0,5), num_bins=6, loose=False)
    array([ 0.,  1.,  2.,  3.,  4.,  5.])
    >>> wm.good_bins(range=(0,5), num_bins=6, odd=True)
    array([-1.5, -0.5,  0.5,  1.5,  2.5,  3.5,  4.5,  5.5,  6.5])
    >>> wm.good_bins(range=(0,5), num_bins=6, odd=True, loose=False)
    array([-0.5,  0.5,  1.5,  2.5,  3.5,  4.5,  5.5])
    '''
    def _default_range(range_, x):
        return range_ if range_ else (x.min(), x.max())

    def _default_bins(num_bins, x):
        if num_bins is None:
            num_bins = np.ceil(4 * np.sqrt(np.sqrt(len(x))))
        return num_bins

    def _default_step(mn, mx, num_bins):
        d = float(mx - mn) / num_bins * 2
        e = np.floor(np.log(d) / np.log(10))
        m = np.clip(np.floor(d / 10 ** e), a_min=0, a_max=5)
        if 2 < m < 5:
            m = 2
        return m * 10 ** e

    if data is not None:
        data = np.atleast_1d(data)

    mn, mx = _default_range(range, data)
    num_bins = _default_bins(num_bins, data)
    d = _default_step(mn, mx, num_bins)
    mn = (np.floor(mn / d) - loose) * d - odd * d / 2
    mx = (np.ceil(mx / d) + loose) * d + odd * d / 2
    limits = np.arange(mn, mx + d / 2, d)
    return limits


def plot_histgrm(data, bins=None, range=None,  # @ReservedAssignment
                 normed=False, weights=None, lintype='b-'):
    '''
    Plot histogram

    Parameters
    -----------
    data : array-like
        the data
    bins : int or sequence of scalars, optional
        If an int, it defines the number of equal-width
        bins in the given range (4 * sqrt(sqrt(len(data)), by default).
        If a sequence, it defines the bin edges, including the
        rightmost edge, allowing for non-uniform bin widths.
    range : (float, float), optional
        The lower and upper range of the bins.  If not provided, range
        is simply ``(data.min(), data.max())``.  Values outside the range are
        ignored.
    normed : bool, optional
        If False, the result will contain the number of samples in each bin.
        If True, the result is the value of the probability *density* function
        at the bin, normalized such that the *integral* over the range is 1.
    weights : array_like, optional
        An array of weights, of the same shape as `data`.  Each value in `data`
        only contributes its associated weight towards the bin count
        (instead of 1).  If `normed` is True, the weights are normalized,
        so that the integral of the density over the range remains 1
    lintype : specify color and lintype, see PLOT for possibilities.

    Returns
    -------
    h : list
        of plot-objects

    Example
    -------
    >>> import pylab as plt
    >>> import wafo.misc as wm
    >>> import wafo.stats as ws
    >>> R = ws.weibull_min.rvs(2,loc=0,scale=2, size=100)

    >>> h0 = wm.plot_histgrm(R, 20, normed=True)
    >>> x = np.linspace(-3,16,200)
    >>> h1 = plt.plot(x,ws.weibull_min.pdf(x,2,0,2),'r')
    >>> plt.close('all')

    See also
    --------
    wafo.misc.good_bins
    numpy.histogram
    '''

    x = np.atleast_1d(data)
    if bins is None:
        bins = np.ceil(4 * np.sqrt(np.sqrt(len(x))))

    bin_, limits = np.histogram(
        data, bins=bins, normed=normed, weights=weights)
    limits.shape = (-1, 1)
    xx = limits.repeat(3, axis=1)
    xx.shape = (-1,)
    xx = xx[1:-1]
    bin_.shape = (-1, 1)
    yy = bin_.repeat(3, axis=1)
    # yy[0,0] = 0.0 # pdf
    yy[:, 0] = 0.0  # histogram
    yy.shape = (-1,)
    yy = np.hstack((yy, 0.0))
    return plotbackend.plot(xx, yy, lintype, limits, limits * 0)


def num2pistr(x, n=3, numerator_max=10, denominator_max=10):
    '''
    Convert a scalar to a text string in fractions of pi
        if the numerator is less than 10 and not equal 0
               and if the denominator is less than 10.

    Parameters
    ----------
    x   = a scalar
    n   = maximum digits of precision. (default 3)

    Returns
    -------
    xtxt = a text string in fractions of pi

    Example
    -------
    >>> import wafo.misc as wm
    >>> wm.num2pistr(np.pi*3/4)=='3\\pi/4'
    True
    '''
    def _denominator_text(den):
        return '' if abs(den) == 1 else '/%d' % den

    def _numerator_text(num):
        if abs(num) == 1:
            return '-' if num == -1 else ''
        return '%d' % num
    frac = fractions.Fraction.from_float(x / pi).limit_denominator(int(1e+13))
    num, den = frac.numerator, frac.denominator
    if (den < denominator_max) and (num < numerator_max) and (num != 0):
        return _numerator_text(num) + r'\pi' + _denominator_text(den)
    fmt = '%0.' + '%dg' % n
    return fmt % x


def fourier(data, t=None, period=None, m=None, n=None, method='trapz'):
    '''
    Returns Fourier coefficients.

    Parameters
    ----------
    data : array-like
        vector or matrix of row vectors with data points shape p x n.
    t : array-like
        vector with n values indexed from 1 to N.
    period : real scalar, (default T = t[-1]-t[0])
        primitive period of signal, i.e., smallest period.
    m : scalar integer
        defines no of harmonics desired (default M = N)
    n : scalar integer
        no of data points (default len(t))
    method : string
        integration method used

    Returns
    -------
    a,b  = Fourier coefficients size m x p

    FOURIER finds the coefficients for a Fourier series representation
    of the signal x(t) (given in digital form).  It is assumed the signal
    is periodic over T.  N is the number of data points, and M-1 is the
    number of coefficients.

    The signal can be estimated by using M-1 harmonics by:
                        M-1
     x[i] = 0.5*a[0] + sum (a[n]*c[n,i] + b[n]*s[n,i])
                       n=1
    where
       c[n,i] = cos(2*pi*(n-1)*t[i]/T)
       s[n,i] = sin(2*pi*(n-1)*t[i]/T)

    Note that a[0] is the "dc value".
    Remaining values are a[1], a[2], ... , a[M-1].

    Example
    -------
    >>> import wafo.misc as wm
    >>> import numpy as np
    >>> T = 2*np.pi
    >>> t = np.linspace(0,4*T)
    >>> x = np.sin(t)
    >>> a, b = wm.fourier(x, t, period=T, m=5)
    >>> np.abs(a.ravel())<1e-12
    array([ True,  True,  True,  True,  True], dtype=bool)
    >>> np.abs(b.ravel()-np.array([ 0.,  4.,  0.,  0.,  0.]))<1e-12
    array([ True,  True,  True,  True,  True], dtype=bool)

    See also
    --------
    fft
    '''
    x = np.atleast_2d(data)
    p, n = x.shape
    t = np.arange(n) if t is None else np.atleast_1d(t)

    n = len(t) if n is None else n
    m = n if m is None else m
    period = t[-1] - t[0] if period is None else period
    intfun = trapz if method.startswith('trapz') else simps

    # Define the vectors for computing the Fourier coefficients
    t.shape = (1, -1)
    a = zeros((m, p))
    b = zeros((m, p))
    a[0] = intfun(x, t, axis=-1)

    # Compute M-1 more coefficients
    tmp = 2 * pi * t / period
    for i in range(1, m):
        a[i] = intfun(x * cos(i * tmp), t, axis=-1)
        b[i] = intfun(x * sin(i * tmp), t, axis=-1)

    a = a / pi
    b = b / pi

    # Alternative:  faster for large M, but gives different results than above.
#    nper = diff(t([1 end]))/T; %No of periods given
#    if nper == round(nper):
#        N1 = n/nper
#    else:
#        N1 = n
#
#
#
# Fourier coefficients by fft
#    Fcof1 = 2*ifft(x(1:N1,:),[],1);
#    Pcor = [1; exp(sqrt(-1)*(1:M-1).'*t(1))] # correction term to get
#                                             # the correct integration limits
#    Fcof = Fcof1(1:M,:).*Pcor(:,ones(1,P));
#    a = real(Fcof(1:M,:));
#    b = imag(Fcof(1:M,:));

    return a, b


def real_main0():
    x = np.arange(10000)
    y = np.arange(100).reshape(-1, 1)
    np.broadcast_arrays(x, y, x, x, x, x, x, x, x, x)


def real_main():
    x = np.arange(100000)
    y = np.arange(100).reshape(-1, 1)
    common_shape(x, y, x, x, x, x, x, x, x, x)


def profile_main1():
    # This is the main function for profiling
    # We've renamed our original main() above to real_main()
    import cProfile
    import pstats
    prof = cProfile.Profile()
    prof = prof.runctx("real_main()", globals(), locals())
    print("<pre>")
    stats = pstats.Stats(prof)
    stats.sort_stats("time")  # Or cumulative
    stats.print_stats(80)  # 80 = how many to print
    # The rest is optional.
    # stats.print_callees()
    # stats.print_callers()
    print("</pre>")


main = profile_main1


def test_docstrings():
    # np.set_printoptions(precision=6)
    import doctest
    print('Testing docstrings in %s' % __file__)
    doctest.testmod(optionflags=doctest.NORMALIZE_WHITESPACE)


if __name__ == "__main__":
    test_docstrings()<|MERGE_RESOLUTION|>--- conflicted
+++ resolved
@@ -171,29 +171,12 @@
         dtype = np.result_type(*arrays)
         shape = arrays[0].shape
 
-<<<<<<< HEAD
-    if xi is None:
-        arrays = ()
-        dtype = np.result_type(*funclist)
-    else:
-        if not isinstance(xi, tuple):
-            xi = (xi,)
-        arrays = np.broadcast_arrays(*xi)
-        dtype = np.result_type(*arrays)
-
-    out = valarray(condlist[0].shape, fill_value, dtype)
-=======
     out = valarray(shape, fill_value, dtype)
->>>>>>> f023c6af
     for cond, func in zip(condlist, funclist):
         if isinstance(func, Callable):
             temp = tuple(np.extract(cond, arr) for arr in arrays) + args
             np.place(out, cond, func(*temp, **kw))
-<<<<<<< HEAD
-        else:  # func is a scalar value or array
-=======
         else:  # func is a scalar value or a list
->>>>>>> f023c6af
             np.putmask(out, cond, func)
     return out
 
